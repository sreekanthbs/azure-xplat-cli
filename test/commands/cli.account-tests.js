--- conflicted
+++ resolved
@@ -17,13 +17,8 @@
 var sinon = require('sinon');
 var fs = require('fs');
 
-<<<<<<< HEAD
 var keyFiles = require('../../lib/util/keyFiles');
 var utils = require('../../lib/util/utils');
-=======
-var keyFiles = require('../../lib/keyFiles');
-var utils = require('../../lib/utils');
->>>>>>> 86aa34a2
 var executeCmd = require('../framework/cli-executor').execute;
 
 var testFile = './test/data/account-credentials.publishsettings';
@@ -37,9 +32,6 @@
 
         var realRead = keyFiles.readFromFile;
 
-<<<<<<< HEAD
-        sinon.stub(utils, 'writeFileSyncMode', function () { });
-=======
         var filesExist = [];
 
         sinon.stub(fs, 'mkdirSync', function () { });
@@ -70,7 +62,6 @@
             return f.name === filename;
           });
         });
->>>>>>> 86aa34a2
 
         sinon.stub(keyFiles, 'readFromFile', function (filename) {
           if (filename === testFile) {
@@ -105,8 +96,6 @@
           utils.writeFileSyncMode.restore();
         }
 
-<<<<<<< HEAD
-=======
         if (utils.pathExistsSync.restore) {
           utils.pathExistsSync.restore();
         }
@@ -131,7 +120,6 @@
           fs.readFileSync.restore();
         }
 
->>>>>>> 86aa34a2
         done();
       });
 
