/**
* Copyright (c) Microsoft.  All rights reserved.
*
* Licensed under the Apache License, Version 2.0 (the "License");
* you may not use this file except in compliance with the License.
* You may obtain a copy of the License at
*   http://www.apache.org/licenses/LICENSE-2.0
*
* Unless required by applicable law or agreed to in writing, software
* distributed under the License is distributed on an "AS IS" BASIS,
* WITHOUT WARRANTIES OR CONDITIONS OF ANY KIND, either express or implied.
* See the License for the specific language governing permissions and
* limitations under the License.
*/

'use strict';

var should = require('should');

var util = require('util');
var fs = require('fs');

var CLITest = require('../../../framework/arm-cli-test');
var testprefix = 'arm-cli-resource-tests';


var requiredEnvironment = [
  { requiresToken: true },
  { name: 'AZURE_ARM_TEST_LOCATION', defaultValue: 'West US' },
  { name: 'AZURE_ARM_TEST_RESOURCE_LOCATION', defaultValue: 'East US' }
];

var createdGroups = [];
var createdResources = [];

describe('arm', function () {
  describe('resource', function () {
    var suite;
    var testApiVersion = '2014-04-01';
    var testGroupLocation;
    var testResourceLocation;

    before(function (done) {
      suite = new CLITest(testprefix, requiredEnvironment);
      suite.setupSuite(done);
    });

    after(function (done) {
      suite.teardownSuite(done);
    });

    beforeEach(function (done) {
      suite.setupTest(function () {
        testGroupLocation = process.env['AZURE_ARM_TEST_LOCATION'];
        testResourceLocation = process.env['AZURE_ARM_TEST_RESOURCE_LOCATION'];
        done();
      });
    });

    afterEach(function (done) {
      suite.teardownTest(done);
    });

    describe('create', function () {
      it('should work without switches', function (done) {
        var groupName = suite.generateId('xTestResource', createdGroups, suite.isMocked);
        var resourceName = suite.generateId('xTestGrpRes', createdResources, suite.isMocked);
        suite.execute('group create %s --location %s --quiet --json', groupName, testGroupLocation, function (result) {
          result.exitStatus.should.equal(0);

          suite.execute('resource create %s %s %s %s %s -p %s --quiet --json', groupName, resourceName, 'Microsoft.Web/sites', testResourceLocation, testApiVersion, '{ "Name": "' + resourceName + '", "SiteMode": "Limited", "ComputeMode": "Shared" }', function (result) {
            result.exitStatus.should.equal(0);

            suite.execute('group show %s --json', groupName, function (showResult) {
              showResult.exitStatus.should.equal(0);

              var group = JSON.parse(showResult.text);
              group.resources.some(function (res) {
                return res.name === resourceName;
              }).should.be.true;

              suite.execute('group delete %s --quiet --json', groupName, function () {
                done();
              });
            });
          });
        });
      });
<<<<<<< HEAD
      
      it('should work with switches', function (done) {
=======

      // Test needs updates to work against currently deployed SQL resource provider
      it('should work with switches', null, function (done) {
>>>>>>> 9229eb10
        var groupName = suite.generateId('xTestResource', createdGroups, suite.isMocked);
        var parentResourceName = suite.generateId('xtestgrpparentres', createdResources);
        var childResourceName = suite.generateId('xtestgrpchildres', createdResources);
        var adminUsername = 'xtestgrpuser';
        var adminPassword = 'Pa$$word1234';
        var parentRsrc = 'servers/' + parentResourceName;
        suite.execute('group create %s --location %s --quiet --json', groupName, testGroupLocation, function (result) {
          result.exitStatus.should.equal(0);

          //creates the parent resource - sql server
          suite.execute('resource create -g %s -n %s -r %s -l %s -o %s -p %s --quiet --json', groupName, parentResourceName, 'Microsoft.Sql/servers', testResourceLocation, '2.0', '{"administratorLogin": "' + adminUsername + '", "administratorLoginPassword": "' + adminPassword + '"}', function (result) {
            result.exitStatus.should.equal(0);

            suite.execute('group show %s --json', groupName, function (showResult) {
              showResult.exitStatus.should.equal(0);

              var group = JSON.parse(showResult.text);
              var resourceName = parentResourceName + '/' + childResourceName;
              group.resources.some(function (res) {
                return res.name === resourceName;
              }).should.be.true;

              //creates the child resource - sql database
              suite.execute('resource create -g %s -n %s -r %s -l %s -o %s --parent %s -p %s --quiet --json', groupName, childResourceName, 'Microsoft.Sql/servers/databases', testResourceLocation, '2.0', parentRsrc, '{"maxSizeBytes": "5368709120", "edition" : "Business", "collation": "SQL_1xcompat_CP850_CI_AS"}', function (result) {
                result.exitStatus.should.equal(0);

                suite.execute('group show %s --json', groupName, function (showResult) {
                  showResult.exitStatus.should.equal(0);

                  var group = JSON.parse(showResult.text);
                  group.resources.some(function (res) {
                    return res.name === childResourceName;
                  }).should.be.true;
                  //delete the child resource - sql database
                  suite.execute('resource delete -g %s -n %s -r %s -o %s --quiet --json', groupName, childResourceName, 'Microsoft.Sql/servers/databases', '2.0', parentRsrc, function (deleteResult) {
                    deleteResult.exitStatus.should.equal(0);
                    //delete the parent resource - sql server
                    suite.execute('resource delete %s --quiet --json', groupName, parentResourceName, 'Microsoft.Sql/servers', '2.0', function (deleteResult) {
                      deleteResult.exitStatus.should.equal(0);
                      //delete the group
                      suite.execute('group delete %s --quiet --json', groupName, function (deleteResult) {
                        deleteResult.exitStatus.should.equal(0);
                        done();
                      });
                    });
                  });
                });
              });
            });
          });
        });
      });

      it('should create the group if it does not exist', function (done) {
        var groupName = suite.generateId('xTestResource', createdGroups, suite.isMocked);
        var resourceName = suite.generateId('xTestGrpRes', createdResources, suite.isMocked);

        suite.execute('resource create %s %s %s %s %s -p %s --quiet --json', groupName, resourceName, 'Microsoft.Web/sites', testResourceLocation, testApiVersion, '{ "Name": "' + resourceName + '", "SiteMode": "Limited", "ComputeMode": "Shared" }', function (result) {
          result.exitStatus.should.equal(0);

          suite.execute('group show %s --json', groupName, function (showResult) {
            showResult.exitStatus.should.equal(0);

            var group = JSON.parse(showResult.text);
            group.resources.some(function (res) {
              return res.name === resourceName;
            }).should.be.true;

            suite.execute('group delete %s --quiet --json', groupName, function () {
              done();
            });
          });
        });
      });
    });

    describe('delete', function () {
      it('should work', function (done) {
        var groupName = suite.generateId('xTestResource', createdGroups, suite.isMocked);
        var resourceName = suite.generateId('xTestGrpRes', createdResources, suite.isMocked);

        suite.execute('group create %s --location %s --quiet --json', groupName, testResourceLocation, function (result) {
          result.exitStatus.should.equal(0);

          suite.execute('resource create %s %s %s %s %s -p %s --quiet --json', groupName, resourceName, 'Microsoft.Web/sites', testResourceLocation, testApiVersion, '{ "Name": "' + resourceName + '", "SiteMode": "Limited", "ComputeMode": "Shared" }', function (result) {
            result.exitStatus.should.equal(0);

            suite.execute('resource delete %s %s %s %s --quiet --json', groupName, resourceName, 'Microsoft.Web/sites', testApiVersion, function (result) {
              result.exitStatus.should.equal(0);

              suite.execute('group show %s --json', groupName, function (showResult) {
                showResult.exitStatus.should.equal(0);

                var group = JSON.parse(showResult.text);
                group.resources.some(function (res) {
                  return res.name === resourceName;
                }).should.be.false;

                suite.execute('group delete %s --quiet --json', groupName, function () {
                  done();
                });
              });
            });
          });
        });
      });
    });

    describe('list', function () {
      it('should work without filters', function (done) {
        var groupName = suite.generateId('xTestResource', createdGroups, suite.isMocked);
        var resourceName = suite.generateId('xTestGrpRes', createdResources, suite.isMocked);

        suite.execute('group create %s --location %s --quiet --json', groupName, testGroupLocation, function (result) {
          result.exitStatus.should.equal(0);

          suite.execute('resource create %s %s %s %s %s -p %s --quiet --json', groupName, resourceName, 'Microsoft.Web/sites', testResourceLocation, testApiVersion, '{ "Name": "' + resourceName + '", "SiteMode": "Limited", "ComputeMode": "Shared" }', function (result) {
            result.exitStatus.should.equal(0);

            suite.execute('resource list %s --json', groupName, function (listResult) {
              listResult.exitStatus.should.equal(0);

              suite.execute('group delete %s --quiet --json', groupName, function () {
                done();
              });
            });
          });
        });
      });

      it('should work with group name and resource type filters', function (done) {
        var groupName1 = suite.generateId('xTestResource', createdGroups, suite.isMocked);
        var resourceName1 = suite.generateId('xTestGrpRes', createdResources, suite.isMocked);
        var groupName2 = suite.generateId('xTestResource', createdGroups, suite.isMocked);
        var resourceName2 = suite.generateId('xTestGrpRes', createdResources, suite.isMocked);

        suite.execute('group create %s --location %s --quiet --json', groupName1, testGroupLocation, function (result) {
          result.exitStatus.should.equal(0);

          suite.execute('group create %s --location %s --quiet --json', groupName2, testGroupLocation, function (result) {
            result.exitStatus.should.equal(0);

            suite.execute('resource create %s %s %s %s %s -p %s --quiet --json', groupName1, resourceName1, 'Microsoft.Web/sites', testResourceLocation, testApiVersion, '{ "Name": "' + resourceName1 + '", "SiteMode": "Limited", "ComputeMode": "Shared" }', function (result) {
              result.exitStatus.should.equal(0);

              suite.execute('resource create %s %s %s %s %s -p %s --quiet --json', groupName2, resourceName2, 'Microsoft.Web/sites', testResourceLocation, testApiVersion, '{ "Name": "' + resourceName2 + '", "SiteMode": "Limited", "ComputeMode": "Shared" }', function (result) {
                result.exitStatus.should.equal(0);

                suite.execute('resource list -g %s -r %s --json', groupName1, 'Microsoft.Web/sites', function (listResult) {
                  listResult.exitStatus.should.equal(0);

                  var results = JSON.parse(listResult.text);
                  results.length.should.equal(1);

                  results.some(function (res) {
                    return res.name === resourceName1;
                  }).should.be.true;

                  suite.execute('group delete %s --quiet --json', groupName1, function () {
                    suite.execute('group delete %s --quiet --json', groupName2, function () {
                      done();
                    });
                  });
                });
              });
            });
          });
        });
      });
    });

    describe('show', function () {
      it('should work with positional', function (done) {
        var groupName = suite.generateId('xTestResource', createdGroups, suite.isMocked);
        var resourceName = suite.generateId('xTestGrpRes', createdResources, suite.isMocked);

        suite.execute('group create %s --location %s --quiet --json', groupName, testGroupLocation, function (result) {
          result.exitStatus.should.equal(0);

          suite.execute('resource create %s %s %s %s %s -p %s --quiet --json', groupName, resourceName, 'Microsoft.Web/sites', testResourceLocation, testApiVersion, '{ "Name": "' + resourceName + '", "SiteMode": "Limited", "ComputeMode": "Shared" }', function (result) {
            result.exitStatus.should.equal(0);

            suite.execute('resource show %s %s %s %s --json', groupName, resourceName, 'Microsoft.Web/sites', testApiVersion, function (showResult) {
              showResult.exitStatus.should.equal(0);

              var resource = JSON.parse(showResult.text);
              resource.name.should.equal(resourceName);
              resource.location.should.equal(testResourceLocation);

              suite.execute('group delete %s --quiet --json', groupName, function () {
                done();
              });
            });
          });
        });
      });

      it('should work with switches', function (done) {
        var groupName = suite.generateId('xTestResource', createdGroups, suite.isMocked);
        var resourceName = suite.generateId('xTestGrpRes', createdResources, suite.isMocked);

        suite.execute('group create %s --location %s --quiet --json', groupName, testGroupLocation, function (result) {
          result.exitStatus.should.equal(0);

          suite.execute('resource create %s %s %s %s %s -p %s --quiet --json', groupName, resourceName, 'Microsoft.Web/sites', testResourceLocation, testApiVersion, '{ "Name": "' + resourceName + '", "SiteMode": "Limited", "ComputeMode": "Shared" }', function (result) {
            result.exitStatus.should.equal(0);

            suite.execute('resource show -g %s -n %s -r %s -o %s --json', groupName, resourceName, 'Microsoft.Web/sites', testApiVersion, function (showResult) {
              showResult.exitStatus.should.equal(0);

              var resource = JSON.parse(showResult.text);
              resource.name.should.equal(resourceName);
              resource.location.should.equal(testResourceLocation);

              suite.execute('group delete %s --quiet --json', groupName, function () {
                done();
              });
            });
          });
        });
      });
    });

    describe('set', function () {
      it('should set the appsettings of a website resource', function(done) {
        var groupName = suite.generateId('xTestResourceSet', createdGroups, suite.isMocked);
        var resourceName = suite.generateId('xTestGrpResSet', createdResources, suite.isMocked);
        var parentRsrc = 'sites/' + resourceName;

        suite.execute('group create %s --location %s --quiet --json', groupName, testGroupLocation, function (result) {
          result.exitStatus.should.equal(0);

          suite.execute('resource create -g %s -n %s -r %s -l %s -o %s -p %s --quiet --json', groupName, resourceName, 'Microsoft.Web/sites', testResourceLocation, testApiVersion, '{ "Name": "' + resourceName + '", "SiteMode": "Standard", "ComputeMode": "Limited", "workerSize" : "0", "sku" : "Free", "hostingplanName" : "xTestHostingplan1", "siteLocation" : "' + testResourceLocation + '"}', function (result) {
            result.exitStatus.should.equal(0);

            //Make a change to appsettings property of web config
            suite.execute('resource set -g %s -n %s -r %s --parent %s -o %s -p %s --json', groupName, 'web', 'Microsoft.Web/sites/config', parentRsrc , testApiVersion, '{"appSettings": [{"name": "testname1", "value": "testvalue1"}]}', function (setResult) {
              setResult.exitStatus.should.equal(0);

              suite.execute('resource show -g %s -n %s -r %s --parent %s -o %s --json', groupName, 'web', 'Microsoft.Web/sites/config', parentRsrc, testApiVersion, function (showResult) {
                showResult.exitStatus.should.equal(0);

                //Serach for appSettings name=testname1, value=tesvalue1 to make sure resource set did work
                var resource = JSON.parse(showResult.text);
                resource.properties.appSettings[0].name.should.be.equal('testname1');
                resource.properties.appSettings[0].value.should.be.equal('testvalue1');

                suite.execute('group delete %s --quiet --json', groupName, function () {
                  done();
                });
              });
            });
          });
        });
      });
    });
  });
});<|MERGE_RESOLUTION|>--- conflicted
+++ resolved
@@ -86,17 +86,11 @@
           });
         });
       });
-<<<<<<< HEAD
       
       it('should work with switches', function (done) {
-=======
-
-      // Test needs updates to work against currently deployed SQL resource provider
-      it('should work with switches', null, function (done) {
->>>>>>> 9229eb10
-        var groupName = suite.generateId('xTestResource', createdGroups, suite.isMocked);
-        var parentResourceName = suite.generateId('xtestgrpparentres', createdResources);
-        var childResourceName = suite.generateId('xtestgrpchildres', createdResources);
+        var groupName = suite.generateId('xTestResource1', createdGroups, suite.isMocked);
+        var parentResourceName = suite.generateId('xtestgrpparentres1', createdResources);
+        var childResourceName = suite.generateId('xtestgrpchildres1', createdResources);
         var adminUsername = 'xtestgrpuser';
         var adminPassword = 'Pa$$word1234';
         var parentRsrc = 'servers/' + parentResourceName;
@@ -111,27 +105,27 @@
               showResult.exitStatus.should.equal(0);
 
               var group = JSON.parse(showResult.text);
-              var resourceName = parentResourceName + '/' + childResourceName;
               group.resources.some(function (res) {
-                return res.name === resourceName;
+                return res.name === parentResourceName;
               }).should.be.true;
 
               //creates the child resource - sql database
-              suite.execute('resource create -g %s -n %s -r %s -l %s -o %s --parent %s -p %s --quiet --json', groupName, childResourceName, 'Microsoft.Sql/servers/databases', testResourceLocation, '2.0', parentRsrc, '{"maxSizeBytes": "5368709120", "edition" : "Business", "collation": "SQL_1xcompat_CP850_CI_AS"}', function (result) {
+              suite.execute('resource create -g %s -n %s -r %s -l %s -o %s --parent %s -p %s --quiet --json', groupName, childResourceName, 'Microsoft.Sql/servers/databases', testResourceLocation, '2.0', parentRsrc, '{"maxSizeBytes": "5368709120", "edition" : "Web", "collation": "SQL_1xcompat_CP850_CI_AS"}', function (result) {
                 result.exitStatus.should.equal(0);
 
                 suite.execute('group show %s --json', groupName, function (showResult) {
                   showResult.exitStatus.should.equal(0);
 
                   var group = JSON.parse(showResult.text);
+                  var resourceName = parentResourceName + '/' + childResourceName;
                   group.resources.some(function (res) {
-                    return res.name === childResourceName;
+                    return res.name === resourceName;
                   }).should.be.true;
                   //delete the child resource - sql database
-                  suite.execute('resource delete -g %s -n %s -r %s -o %s --quiet --json', groupName, childResourceName, 'Microsoft.Sql/servers/databases', '2.0', parentRsrc, function (deleteResult) {
+                  suite.execute('resource delete -g %s -n %s -r %s -o %s --parent %s --quiet --json', groupName, childResourceName, 'Microsoft.Sql/servers/databases', '2.0', parentRsrc, function (deleteResult) {
                     deleteResult.exitStatus.should.equal(0);
                     //delete the parent resource - sql server
-                    suite.execute('resource delete %s --quiet --json', groupName, parentResourceName, 'Microsoft.Sql/servers', '2.0', function (deleteResult) {
+                    suite.execute('resource delete -g %s -n %s -r %s -o %s --quiet --json', groupName, parentResourceName, 'Microsoft.Sql/servers', '2.0', function (deleteResult) {
                       deleteResult.exitStatus.should.equal(0);
                       //delete the group
                       suite.execute('group delete %s --quiet --json', groupName, function (deleteResult) {
