--- conflicted
+++ resolved
@@ -71,11 +71,7 @@
         suite.execute('group create %s --location %s --json', groupName, testGroupLocation, function (result) {
           result.exitStatus.should.equal(0);
 
-<<<<<<< HEAD
-          suite.execute('resource create %s %s %s %s %s -p %s --quiet --json', groupName, resourceName, 'Microsoft.Web/sites', testWebsitesResourceLocation, testApiVersion, '{ "Name": "' + resourceName + '", "SiteMode": "Limited", "ComputeMode": "Shared" }', function (result) {
-=======
-          suite.execute('resource create %s %s %s %s %s -p %s --json', groupName, resourceName, 'Microsoft.Web/sites', testResourceLocation, testApiVersion, '{ "Name": "' + resourceName + '", "SiteMode": "Limited", "ComputeMode": "Shared" }', function (result) {
->>>>>>> 9897c29a
+          suite.execute('resource create %s %s %s %s %s -p %s --json', groupName, resourceName, 'Microsoft.Web/sites', testResourceLocation, testApiVersion, '{ "Name": "' + resourceName + '", "SiteMode": "Limited", "ComputeMode": "Shared" }', function (result) {
             result.exitStatus.should.equal(0);
 
             suite.execute('group show %s --json', groupName, function (showResult) {
@@ -94,62 +90,7 @@
         });
       });
       
-<<<<<<< HEAD
-      //Tracking: RD Bug 1713392: failed to delete 'Microsoft.Sql/servers/databases' resource
-      //it('should work with switches', function (done) {
-      //  var groupName = suite.generateId('xTestResource1', createdGroups, suite.isMocked);
-      //  var parentResourceName = suite.generateId('xtestgrpparentresource13', createdResources);
-      //  var childResourceName = suite.generateId('xtestgrpchildresource13', createdResources);
-      //  var adminUsername = 'xtestgrpuser';
-      //  var adminPassword = 'Pa$$word1234';
-      //  var parentRsrc = 'servers/' + parentResourceName;
-      //  suite.execute('group create %s --location %s --quiet --json', groupName, testGroupLocation, function (result) {
-      //    result.exitStatus.should.equal(0);
-
-      //    //creates the parent resource - sql server
-      //    suite.execute('resource create -g %s -n %s -r %s -l %s -o %s -p %s --quiet --json', groupName, parentResourceName, 'Microsoft.Sql/servers', testSqlResourceLocation, '2.0', '{"administratorLogin": "' + adminUsername + '", "administratorLoginPassword": "' + adminPassword + '"}', function (result) {
-      //      result.exitStatus.should.equal(0);
-
-      //      suite.execute('group show %s --json', groupName, function (showResult) {
-      //        showResult.exitStatus.should.equal(0);
-
-      //        var group = JSON.parse(showResult.text);
-      //        group.resources.some(function (res) {
-      //          return res.name === parentResourceName;
-      //        }).should.be.true;
-
-      //        //creates the child resource - sql database
-      //        suite.execute('resource create -g %s -n %s -r %s -l %s -o %s --parent %s -p %s --quiet --json', groupName, childResourceName, 'Microsoft.Sql/servers/databases', testSqlResourceLocation, '2.0', parentRsrc, '{"maxSizeBytes": "5368709120", "edition" : "Web", "collation": "SQL_1xcompat_CP850_CI_AS"}', function (result) {
-      //          result.exitStatus.should.equal(0);
-
-      //          suite.execute('group show %s --json', groupName, function (showResult) {
-      //            showResult.exitStatus.should.equal(0);
-
-      //            var group = JSON.parse(showResult.text);
-      //            var resourceName = parentResourceName + '/' + childResourceName;
-      //            group.resources.some(function (res) {
-      //              return res.name === resourceName;
-      //            }).should.be.true;
-      //            //delete the child resource - sql database
-      //            suite.execute('resource delete -g %s -n %s -r %s -o %s --parent %s --quiet --json', groupName, childResourceName, 'Microsoft.Sql/servers/databases', '2.0', parentRsrc, function (deleteResult) {
-      //              deleteResult.exitStatus.should.equal(0);
-      //              //delete the parent resource - sql server
-      //              suite.execute('resource delete -g %s -n %s -r %s -o %s --quiet --json', groupName, parentResourceName, 'Microsoft.Sql/servers', '2.0', function (deleteResult) {
-      //                deleteResult.exitStatus.should.equal(0);
-      //                //delete the group
-      //                suite.execute('group delete %s --quiet --json', groupName, function (deleteResult) {
-      //                  deleteResult.exitStatus.should.equal(0);
-      //                  done();
-      //                });
-      //              });
-      //            });
-      //          });
-      //        });
-      //      });
-      //    });
-      //  });
-      //});
-=======
+      //Migth fail: Tracking: RD Bug 1713392: failed to delete 'Microsoft.Sql/servers/databases' resource
       it('should work with switches', function (done) {
         var groupName = suite.generateId('xTestResource1', createdGroups, suite.isMocked);
         var parentResourceName = suite.generateId('xtestgrpparentresource13', createdResources);
@@ -203,17 +144,12 @@
           });
         });
       });
->>>>>>> 9897c29a
 
       it('should create the group if it does not exist', function (done) {
         var groupName = suite.generateId('xTestResource', createdGroups, suite.isMocked);
         var resourceName = suite.generateId('xTestGrpRes', createdResources, suite.isMocked);
 
-<<<<<<< HEAD
-        suite.execute('resource create %s %s %s %s %s -p %s --quiet --json', groupName, resourceName, 'Microsoft.Web/sites', testWebsitesResourceLocation, testApiVersion, '{ "Name": "' + resourceName + '", "SiteMode": "Limited", "ComputeMode": "Shared" }', function (result) {
-=======
         suite.execute('resource create %s %s %s %s %s -p %s --json', groupName, resourceName, 'Microsoft.Web/sites', testResourceLocation, testApiVersion, '{ "Name": "' + resourceName + '", "SiteMode": "Limited", "ComputeMode": "Shared" }', function (result) {
->>>>>>> 9897c29a
           result.exitStatus.should.equal(0);
 
           suite.execute('group show %s --json', groupName, function (showResult) {
@@ -236,18 +172,11 @@
       it('should work', function (done) {
         var groupName = suite.generateId('xTestResource', createdGroups, suite.isMocked);
         var resourceName = suite.generateId('xTestGrpRes', createdResources, suite.isMocked);
-
-<<<<<<< HEAD
-        suite.execute('group create %s --location %s --quiet --json', groupName, testGroupLocation, function (result) {
-          result.exitStatus.should.equal(0);
-
-          suite.execute('resource create %s %s %s %s %s -p %s --quiet --json', groupName, resourceName, 'Microsoft.Web/sites', testWebsitesResourceLocation, testApiVersion, '{ "Name": "' + resourceName + '", "SiteMode": "Limited", "ComputeMode": "Shared" }', function (result) {
-=======
+        
         suite.execute('group create %s --location %s --json', groupName, testResourceLocation, function (result) {
           result.exitStatus.should.equal(0);
 
           suite.execute('resource create %s %s %s %s %s -p %s --json', groupName, resourceName, 'Microsoft.Web/sites', testResourceLocation, testApiVersion, '{ "Name": "' + resourceName + '", "SiteMode": "Limited", "ComputeMode": "Shared" }', function (result) {
->>>>>>> 9897c29a
             result.exitStatus.should.equal(0);
 
             suite.execute('resource delete %s %s %s %s --quiet --json', groupName, resourceName, 'Microsoft.Web/sites', testApiVersion, function (result) {
@@ -279,11 +208,7 @@
         suite.execute('group create %s --location %s --json', groupName, testGroupLocation, function (result) {
           result.exitStatus.should.equal(0);
 
-<<<<<<< HEAD
-          suite.execute('resource create %s %s %s %s %s -p %s --quiet --json', groupName, resourceName, 'Microsoft.Web/sites', testWebsitesResourceLocation, testApiVersion, '{ "Name": "' + resourceName + '", "SiteMode": "Limited", "ComputeMode": "Shared" }', function (result) {
-=======
-          suite.execute('resource create %s %s %s %s %s -p %s --json', groupName, resourceName, 'Microsoft.Web/sites', testResourceLocation, testApiVersion, '{ "Name": "' + resourceName + '", "SiteMode": "Limited", "ComputeMode": "Shared" }', function (result) {
->>>>>>> 9897c29a
+          suite.execute('resource create %s %s %s %s %s -p %s --json', groupName, resourceName, 'Microsoft.Web/sites', testResourceLocation, testApiVersion, '{ "Name": "' + resourceName + '", "SiteMode": "Limited", "ComputeMode": "Shared" }', function (result) {
             result.exitStatus.should.equal(0);
 
             suite.execute('resource list %s --json', groupName, function (listResult) {
@@ -309,17 +234,10 @@
           suite.execute('group create %s --location %s --json', groupName2, testGroupLocation, function (result) {
             result.exitStatus.should.equal(0);
 
-<<<<<<< HEAD
-            suite.execute('resource create %s %s %s %s %s -p %s --quiet --json', groupName1, resourceName1, 'Microsoft.Web/sites', testWebsitesResourceLocation, testApiVersion, '{ "Name": "' + resourceName1 + '", "SiteMode": "Limited", "ComputeMode": "Shared" }', function (result) {
-              result.exitStatus.should.equal(0);
-
-              suite.execute('resource create %s %s %s %s %s -p %s --quiet --json', groupName2, resourceName2, 'Microsoft.Web/sites', testWebsitesResourceLocation, testApiVersion, '{ "Name": "' + resourceName2 + '", "SiteMode": "Limited", "ComputeMode": "Shared" }', function (result) {
-=======
             suite.execute('resource create %s %s %s %s %s -p %s --json', groupName1, resourceName1, 'Microsoft.Web/sites', testResourceLocation, testApiVersion, '{ "Name": "' + resourceName1 + '", "SiteMode": "Limited", "ComputeMode": "Shared" }', function (result) {
               result.exitStatus.should.equal(0);
 
               suite.execute('resource create %s %s %s %s %s -p %s --json', groupName2, resourceName2, 'Microsoft.Web/sites', testResourceLocation, testApiVersion, '{ "Name": "' + resourceName2 + '", "SiteMode": "Limited", "ComputeMode": "Shared" }', function (result) {
->>>>>>> 9897c29a
                 result.exitStatus.should.equal(0);
 
                 suite.execute('resource list -g %s -r %s --json', groupName1, 'Microsoft.Web/sites', function (listResult) {
@@ -353,11 +271,7 @@
         suite.execute('group create %s --location %s --json', groupName, testGroupLocation, function (result) {
           result.exitStatus.should.equal(0);
 
-<<<<<<< HEAD
-          suite.execute('resource create %s %s %s %s %s -p %s --quiet --json', groupName, resourceName, 'Microsoft.Web/sites', testWebsitesResourceLocation, testApiVersion, '{ "Name": "' + resourceName + '", "SiteMode": "Limited", "ComputeMode": "Shared" }', function (result) {
-=======
-          suite.execute('resource create %s %s %s %s %s -p %s --json', groupName, resourceName, 'Microsoft.Web/sites', testResourceLocation, testApiVersion, '{ "Name": "' + resourceName + '", "SiteMode": "Limited", "ComputeMode": "Shared" }', function (result) {
->>>>>>> 9897c29a
+          suite.execute('resource create %s %s %s %s %s -p %s --json', groupName, resourceName, 'Microsoft.Web/sites', testResourceLocation, testApiVersion, '{ "Name": "' + resourceName + '", "SiteMode": "Limited", "ComputeMode": "Shared" }', function (result) {
             result.exitStatus.should.equal(0);
 
             suite.execute('resource show %s %s %s %s --json', groupName, resourceName, 'Microsoft.Web/sites', testApiVersion, function (showResult) {
@@ -382,11 +296,7 @@
         suite.execute('group create %s --location %s --json', groupName, testGroupLocation, function (result) {
           result.exitStatus.should.equal(0);
 
-<<<<<<< HEAD
-          suite.execute('resource create %s %s %s %s %s -p %s --quiet --json', groupName, resourceName, 'Microsoft.Web/sites', testWebsitesResourceLocation, testApiVersion, '{ "Name": "' + resourceName + '", "SiteMode": "Limited", "ComputeMode": "Shared" }', function (result) {
-=======
-          suite.execute('resource create %s %s %s %s %s -p %s --json', groupName, resourceName, 'Microsoft.Web/sites', testResourceLocation, testApiVersion, '{ "Name": "' + resourceName + '", "SiteMode": "Limited", "ComputeMode": "Shared" }', function (result) {
->>>>>>> 9897c29a
+          suite.execute('resource create %s %s %s %s %s -p %s --json', groupName, resourceName, 'Microsoft.Web/sites', testResourceLocation, testApiVersion, '{ "Name": "' + resourceName + '", "SiteMode": "Limited", "ComputeMode": "Shared" }', function (result) {
             result.exitStatus.should.equal(0);
 
             suite.execute('resource show -g %s -n %s -r %s -o %s --json', groupName, resourceName, 'Microsoft.Web/sites', testApiVersion, function (showResult) {
@@ -405,42 +315,7 @@
       });
     });
 
-<<<<<<< HEAD
     //Tracking: RD Bug 1713476: failed to set configure app settings
-    //describe('set', function () {
-    //  it('should set the appsettings of a website resource', function(done) {
-    //    var groupName = suite.generateId('xTestResourceSet', createdGroups, suite.isMocked);
-    //    var resourceName = suite.generateId('xTestGrpResSet', createdResources, suite.isMocked);
-    //    var parentRsrc = 'sites/' + resourceName;
-
-    //    suite.execute('group create %s --location %s --quiet --json', groupName, testGroupLocation, function (result) {
-    //      result.exitStatus.should.equal(0);
-
-    //      suite.execute('resource create -g %s -n %s -r %s -l %s -o %s -p %s --quiet --json', groupName, resourceName, 'Microsoft.Web/sites', testWebsitesResourceLocation, testApiVersion, '{ "Name": "' + resourceName + '", "SiteMode": "Standard", "ComputeMode": "Limited", "workerSize" : "0", "sku" : "Free", "hostingplanName" : "xTestHostingplan1", "siteLocation" : "' + testWebsitesResourceLocation + '"}', function (result) {
-    //        result.exitStatus.should.equal(0);
-
-    //        //Make a change to appsettings property of web config
-    //        suite.execute('resource set -g %s -n %s -r %s --parent %s -o %s -p %s --json', groupName, resourceName, 'Microsoft.Web/sites/config', parentRsrc , testApiVersion, '{"appSettings": [{"name": "testname1", "value": "testvalue1"}]}', function (setResult) {
-    //          setResult.exitStatus.should.equal(0);
-
-    //          suite.execute('resource show -g %s -n %s -r %s --parent %s -o %s --json', groupName, resourceName, 'Microsoft.Web/sites/config', parentRsrc, testApiVersion, function (showResult) {
-    //            showResult.exitStatus.should.equal(0);
-
-    //            //Serach for appSettings name=testname1, value=tesvalue1 to make sure resource set did work
-    //            var resource = JSON.parse(showResult.text);
-    //            resource.properties.appSettings[0].name.should.be.equal('testname1');
-    //            resource.properties.appSettings[0].value.should.be.equal('testvalue1');
-
-    //            suite.execute('group delete %s --quiet --json', groupName, function () {
-    //              done();
-    //            });
-    //          });
-    //        });
-    //      });
-    //    });
-    //  });
-    //});
-=======
     describe('set', function () {
       it('should set the appsettings of a website resource', function(done) {
         var groupName = suite.generateId('xTestResourceSet', createdGroups, suite.isMocked);
@@ -474,6 +349,5 @@
         });
       });
     });
->>>>>>> 9897c29a
   });
 });