/**
 * Copyright (c) Microsoft.  All rights reserved.
 *
 * Licensed under the Apache License, Version 2.0 (the "License");
 * you may not use this file except in compliance with the License.
 * You may obtain a copy of the License at
 *   http://www.apache.org/licenses/LICENSE-2.0
 *
 * Unless required by applicable law or agreed to in writing, software
 * distributed under the License is distributed on an "AS IS" BASIS,
 * WITHOUT WARRANTIES OR CONDITIONS OF ANY KIND, either express or implied.
 * See the License for the specific language governing permissions and
 * limitations under the License.
 */
var should = require('should');
var sinon = require('sinon');
var util = require('util');
var crypto = require('crypto');
var fs = require('fs');
var path = require('path');

var isForceMocked = !process.env.NOCK_OFF;

var utils = require('../../lib/util/utils');
var CLITest = require('../framework/cli-test');

var vmPrefix = 'clitestvm';
var timeout = isForceMocked ? 0 : 5000;

var suite;
var testPrefix = 'cli.vm.capture-tests';

var currentRandom = 0;

describe('cli', function () {
  describe('vm', function () {
    var vmName,
    captureImg = 'xplattestcapimg';

    before(function (done) {
      suite = new CLITest(testPrefix, [], isForceMocked);

      if (suite.isMocked) {
        sinon.stub(crypto, 'randomBytes', function () {
          return (++currentRandom).toString();
        });

        utils.POLL_REQUEST_INTERVAL = 0;
      }
<<<<<<< HEAD

      vmName = process.env.TEST_VM_NAME;
=======
>>>>>>> c90d2021
      suite.setupSuite(done);
    });

    after(function (done) {
      if (suite.isMocked) {
        crypto.randomBytes.restore();
      }
      if (suite.isMocked)
        suite.teardownSuite(done);
      else {
        suite.execute('service delete %s --quiet --json', vmName, function (result) {
          suite.teardownSuite(done);
        });
      }

    });

    beforeEach(function (done) {
      suite.setupTest(function(){
		vmName = process.env.TEST_VM_NAME;
		done();
	  });
    });

    afterEach(function (done) {
      suite.teardownTest(done);
    });

    //shutdown a vm
    describe('Vm:', function () {
      it('shutdown', function (done) {
        suite.execute('vm shutdown %s --json', vmName, function (result) {
          result.exitStatus.should.equal(0);
          setTimeout(done, timeout);
        });
      });
    });

    // VM Capture into a disk
    describe('Vm:', function () {
      it('capture', function (done) {
        suite.execute('vm capture %s %s %s --json --delete', vmName, captureImg, function (result) {
          result.exitStatus.should.equal(0);
          setTimeout(done, timeout);
        });
      });
    });

    // VM Capture into a disk
    describe('Captured Images:', function () {
      it('should be listed in images list', function (done) {
        suite.execute('vm image list --json', function (result) {
          var vmImagelist = JSON.parse(result.text);
          var imagefound = false;
          imagefound = vmImagelist.some(function (imageObj) {
              if (imageObj.name == captureImg) {
                return true;
              }
            });
          imagefound.should.true;
          setTimeout(done, timeout);
        });
      });
    });

    //delete the captured disk
    describe('Vm:', function () {
      it('delete captured image', function (done) {
        suite.execute('vm image delete -b %s --json', captureImg, function (result) {
          result.exitStatus.should.equal(0);
          setTimeout(done, timeout);
        });
      });
    });
  });
});<|MERGE_RESOLUTION|>--- conflicted
+++ resolved
@@ -47,11 +47,6 @@
 
         utils.POLL_REQUEST_INTERVAL = 0;
       }
-<<<<<<< HEAD
-
-      vmName = process.env.TEST_VM_NAME;
-=======
->>>>>>> c90d2021
       suite.setupSuite(done);
     });
 
