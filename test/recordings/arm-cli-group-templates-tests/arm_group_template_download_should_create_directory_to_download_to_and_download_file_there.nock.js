--- conflicted
+++ resolved
@@ -6,25 +6,15 @@
   var newProfile = new profile.Profile();
 
   newProfile.addSubscription(new profile.Subscription({
-<<<<<<< HEAD
-    id: 'a0d901ba-9956-4f7d-830c-2d7974c36666',
-    name: 'Azure Storage DM Dev',
-=======
     id: '38b598fc-e57a-423f-b2e7-dc0ddb631f1f',
     name: 'Visual Studio Ultimate with MSDN',
->>>>>>> 9c8f074d
     user: {
       name: 'user@domain.example',
       type: 'user'
     },
     tenantId: '72f988bf-86f1-41af-91ab-2d7cd011db47',
-<<<<<<< HEAD
-    registeredProviders: [],
-    registeredResourceNamespaces: ['microsoft.web', 'microsoft.insights'],
-=======
     registeredProviders: ['website'],
     registeredResourceNamespaces: ['microsoft.web', 'microsoft.insights', 'successbricks.cleardb'],
->>>>>>> 9c8f074d
     isDefault: true
   }, newProfile.environments['AzureCloud']));
 
@@ -48,17 +38,10 @@
   'x-xss-protection': '1; mode=block',
   'x-ms-version': '4.14.0.133 (a2a340b.150108-1230)',
   'strict-transport-security': 'max-age=31536000; includeSubDomains',
-<<<<<<< HEAD
-  'set-cookie': [ 'browserId=c3b0fdffc2684b88acfa3d226586e217; domain=gallery.azure.com; path=/; secure; HttpOnly' ],
-  'x-aspnet-version': '4.0.30319',
-  'x-powered-by': 'ASP.NET',
-  date: 'Wed, 15 Apr 2015 08:00:53 GMT',
-=======
   'set-cookie': [ 'browserId=046a3b2360084a9f88b1750318d18097; domain=gallery.azure.com; path=/; secure; HttpOnly' ],
   'x-aspnet-version': '4.0.30319',
   'x-powered-by': 'ASP.NET',
   date: 'Wed, 15 Apr 2015 18:56:41 GMT',
->>>>>>> 9c8f074d
   'content-length': '2978' });
  return result; },
 function (nock) { 
@@ -74,17 +57,10 @@
   'x-xss-protection': '1; mode=block',
   'x-ms-version': '4.14.0.133 (a2a340b.150108-1230)',
   'strict-transport-security': 'max-age=31536000; includeSubDomains',
-<<<<<<< HEAD
-  'set-cookie': [ 'browserId=fae3693f65d14db9be47d6a0fd23de8b; domain=gallery.azure.com; path=/; secure; HttpOnly' ],
-  'x-aspnet-version': '4.0.30319',
-  'x-powered-by': 'ASP.NET',
-  date: 'Wed, 15 Apr 2015 08:00:53 GMT',
-=======
   'set-cookie': [ 'browserId=6bec365c38f94d21b4217e3fcd99ac5b; domain=gallery.azure.com; path=/; secure; HttpOnly' ],
   'x-aspnet-version': '4.0.30319',
   'x-powered-by': 'ASP.NET',
   date: 'Wed, 15 Apr 2015 18:56:41 GMT',
->>>>>>> 9c8f074d
   'content-length': '4844' });
  return result; },
 function (nock) { 
@@ -98,19 +74,11 @@
   'last-modified': 'Tue, 14 Apr 2015 22:30:50 GMT',
   etag: '0x8D24519CB5A882E',
   server: 'Windows-Azure-Blob/1.0 Microsoft-HTTPAPI/2.0',
-<<<<<<< HEAD
-  'x-ms-request-id': '519b65d0-0001-0058-774d-1467dd000000',
-=======
   'x-ms-request-id': '141e9c88-0001-0026-5191-8f4fdc000000',
->>>>>>> 9c8f074d
   'x-ms-version': '2009-09-19',
   'x-ms-lease-status': 'unlocked',
   'x-ms-blob-type': 'BlockBlob',
   'access-control-expose-headers': 'x-ms-request-id,Server,x-ms-version,Content-Type,Cache-Control,Last-Modified,ETag,Content-MD5,x-ms-lease-status,x-ms-blob-type',
   'access-control-allow-origin': '*',
-<<<<<<< HEAD
-  date: 'Wed, 15 Apr 2015 08:00:54 GMT' });
-=======
   date: 'Wed, 15 Apr 2015 18:56:41 GMT' });
->>>>>>> 9c8f074d
  return result; }]];