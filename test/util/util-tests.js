/**
* Copyright 2011 Microsoft Corporation
*
* Licensed under the Apache License, Version 2.0 (the "License");
* you may not use this file except in compliance with the License.
* You may obtain a copy of the License at
*   http://www.apache.org/licenses/LICENSE-2.0
*
* Unless required by applicable law or agreed to in writing, software
* distributed under the License is distributed on an "AS IS" BASIS,
* WITHOUT WARRANTIES OR CONDITIONS OF ANY KIND, either express or implied.
* See the License for the specific language governing permissions and
* limitations under the License.
*/

var assert = require('assert');

var util = require('../../lib/util/util');

<<<<<<< HEAD
module.exports = testCase(
{
  setUp: function (callback) {
    callback();
  },

  tearDown: function (callback) {
    // clean up
    callback();
  },

  testStringStartsWith: function (test) {
    test.equal(util.stringStartsWith('test', 't'), true);
    test.equal(util.stringStartsWith('test', 'e'), false);
    test.equal(util.stringStartsWith('test', ''), true);
    test.equal(util.stringStartsWith('test', null), true);
    test.equal(util.stringStartsWith('test', 'T'), false);

    test.done();
  },

  testStringEndsWith: function (test) {
    test.equal(util.stringEndsWith('test', 't'), true);
    test.equal(util.stringEndsWith('test', 'e'), false);
    test.equal(util.stringEndsWith('test', ''), true);
    test.equal(util.stringEndsWith('test', null), true);
    test.equal(util.stringEndsWith('test', 'T'), false);

    test.done();
  },

  testIsInt: function (test) {
    // positives
    test.equal(util.isInt('1'), true);
    test.equal(util.isInt('1asd'), false);
    test.equal(util.isInt('asd1'), false);
    test.equal(util.isInt('1.23'), false);

    // negatives
    test.equal(util.isInt('-1'), true);
    test.equal(util.isInt('-1asd'), false);
    test.equal(util.isInt('-asd1'), false);
    test.equal(util.isInt('-1.23'), false);
    
    // nulls
    test.equal(util.isInt(null), false);
    test.equal(util.isInt(), false);

    test.done();
  },

  testIsFloat: function (test) {
    // positives
    test.equal(util.isFloat('1'), false);
    test.equal(util.isFloat('1.'), false);
    test.equal(util.isFloat('1.0'), false);
    test.equal(util.isFloat('1.1'), true);
    test.equal(util.isFloat('1.0a'), false);
    test.equal(util.isFloat('1a'), false);

    // negatives
    test.equal(util.isFloat('-1'), false);
    test.equal(util.isFloat('-1.'), false);
    test.equal(util.isFloat('-1.0'), false);
    test.equal(util.isFloat('-1.1'), true);
    test.equal(util.isFloat('-1.0a'), false);
    test.equal(util.isFloat('-1a'), false);

    // nulls
    test.equal(util.isFloat(null), false);
    test.equal(util.isFloat(), false);

    test.done();
  },

  testIsNumber: function (test) {
    // int positives
    test.equal(util.isNumber('1'), true);
    test.equal(util.isNumber('1asd'), false);
    test.equal(util.isNumber('asd1'), false);

    // int negatives
    test.equal(util.isNumber('-1'), true);
    test.equal(util.isNumber('-1asd'), false);
    test.equal(util.isNumber('-asd1'), false);

    // float positives
    test.equal(util.isNumber('1.'), true);
    test.equal(util.isNumber('1.0'), true);
    test.equal(util.isNumber('1.1'), true);
    test.equal(util.isNumber('1.0a'), false);
    test.equal(util.isNumber('1a'), false);

    // float negatives
    test.equal(util.isNumber('-1.'), true);
    test.equal(util.isNumber('-1.0'), true);
    test.equal(util.isNumber('-1.1'), true);
    test.equal(util.isNumber('-1.0a'), false);
    test.equal(util.isNumber('-1a'), false);

    // nulls
    test.equal(util.isFloat(null), false);
    test.equal(util.isFloat(), false);

    test.done();
  }
=======
suite('util-tests', function() {
  test('should be an empty object', function (done) {
    assert.equal(util.objectIsEmpty(null), true);
    assert.equal(util.objectIsEmpty({}), true);
    assert.equal(util.objectIsEmpty({ a: '1' }), false);
    assert.equal(util.objectIsEmpty({ a: '1', b: '2' }), false);

    done();
  });

  test('should be a string', function (done) {
    assert.equal(util.objectIsString(''), true);
    assert.equal(util.objectIsString('hi'), true);
    assert.equal(util.objectIsString(null), false);
    assert.equal(util.objectIsString({}), false);
    assert.equal(util.objectIsString({ a: '1' }), false);

    done();
  });

  test('should be an empty string', function (done) {
    assert.equal(util.stringIsEmpty(''), true);
    assert.equal(util.stringIsEmpty(null), true);
    assert.equal(util.stringIsEmpty(undefined), true);
    assert.equal(util.stringIsEmpty('a'), false);
    assert.equal(util.stringIsEmpty(' '), false);

    done();
  });

  test('should start with', function (done) {
    assert.equal(util.stringStartsWith('test', 't'), true);
    assert.equal(util.stringStartsWith('test', 'e'), false);
    assert.equal(util.stringStartsWith('test', ''), true);
    assert.equal(util.stringStartsWith('test', null), true);
    assert.equal(util.stringStartsWith('test', 'T'), false);

    done();
  });

  test('should end with', function (done) {
    assert.equal(util.stringEndsWith('test', 't'), true);
    assert.equal(util.stringEndsWith('test', 'e'), false);
    assert.equal(util.stringEndsWith('test', ''), true);
    assert.equal(util.stringEndsWith('test', null), true);
    assert.equal(util.stringEndsWith('test', 'T'), false);

    done();
  });

  test('should be int', function (done) {
    // positives
    assert.equal(util.stringIsInt('1'), true);
    assert.equal(util.stringIsInt('1asd'), false);
    assert.equal(util.stringIsInt('asd1'), false);
    assert.equal(util.stringIsInt('1.23'), false);

    // negatives
    assert.equal(util.stringIsInt('-1'), true);
    assert.equal(util.stringIsInt('-1asd'), false);
    assert.equal(util.stringIsInt('-asd1'), false);
    assert.equal(util.stringIsInt('-1.23'), false);

    // nulls
    assert.equal(util.stringIsInt(null), false);
    assert.equal(util.stringIsInt(), false);

    done();
  });

  test('should be float', function (done) {
    // positives
    assert.equal(util.stringIsFloat('1'), false);
    assert.equal(util.stringIsFloat('1.'), false);
    assert.equal(util.stringIsFloat('1.0'), false);
    assert.equal(util.stringIsFloat('1.1'), true);
    assert.equal(util.stringIsFloat('1.0a'), false);
    assert.equal(util.stringIsFloat('1a'), false);

    // negatives
    assert.equal(util.stringIsFloat('-1'), false);
    assert.equal(util.stringIsFloat('-1.'), false);
    assert.equal(util.stringIsFloat('-1.0'), false);
    assert.equal(util.stringIsFloat('-1.1'), true);
    assert.equal(util.stringIsFloat('-1.0a'), false);
    assert.equal(util.stringIsFloat('-1a'), false);

    // nulls
    assert.equal(util.stringIsFloat(null), false);
    assert.equal(util.stringIsFloat(), false);

    done();
  });

  test('should be a number', function (done) {
    // int positives
    assert.equal(util.stringIsNumber('1'), true);
    assert.equal(util.stringIsNumber('1asd'), false);
    assert.equal(util.stringIsNumber('asd1'), false);

    // int negatives
    assert.equal(util.stringIsNumber('-1'), true);
    assert.equal(util.stringIsNumber('-1asd'), false);
    assert.equal(util.stringIsNumber('-asd1'), false);

    // float positives
    assert.equal(util.stringIsNumber('1.'), true);
    assert.equal(util.stringIsNumber('1.0'), true);
    assert.equal(util.stringIsNumber('1.1'), true);
    assert.equal(util.stringIsNumber('1.0a'), false);
    assert.equal(util.stringIsNumber('1a'), false);

    // float negatives
    assert.equal(util.stringIsNumber('-1.'), true);
    assert.equal(util.stringIsNumber('-1.0'), true);
    assert.equal(util.stringIsNumber('-1.1'), true);
    assert.equal(util.stringIsNumber('-1.0a'), false);
    assert.equal(util.stringIsNumber('-1a'), false);

    // nulls
    assert.equal(util.stringIsFloat(null), false);
    assert.equal(util.stringIsFloat(), false);

    done();
  });

  test('keys counting works', function (done) {
    // int positives
    assert.equal(util.objectKeysLength({ }), 0);
    assert.equal(util.objectKeysLength(null), 0);
    assert.equal(util.objectKeysLength({ prop1: 1 }), 1);
    assert.equal(util.objectKeysLength({ prop1: 1, prop2: 2 }), 2);

    done();
  });

  test('first key works', function (done) {
    // int positives
    assert.equal(util.objectFirstKey({}), null);
    assert.equal(util.objectFirstKey(null), null);
    assert.equal(util.objectFirstKey({ prop1: 1 }), 'prop1');
    assert.equal(util.objectFirstKey({ prop1: 1, prop2: 2 }), 'prop1');

    done();
  });
>>>>>>> 40cb56d4
});<|MERGE_RESOLUTION|>--- conflicted
+++ resolved
@@ -17,114 +17,6 @@
 
 var util = require('../../lib/util/util');
 
-<<<<<<< HEAD
-module.exports = testCase(
-{
-  setUp: function (callback) {
-    callback();
-  },
-
-  tearDown: function (callback) {
-    // clean up
-    callback();
-  },
-
-  testStringStartsWith: function (test) {
-    test.equal(util.stringStartsWith('test', 't'), true);
-    test.equal(util.stringStartsWith('test', 'e'), false);
-    test.equal(util.stringStartsWith('test', ''), true);
-    test.equal(util.stringStartsWith('test', null), true);
-    test.equal(util.stringStartsWith('test', 'T'), false);
-
-    test.done();
-  },
-
-  testStringEndsWith: function (test) {
-    test.equal(util.stringEndsWith('test', 't'), true);
-    test.equal(util.stringEndsWith('test', 'e'), false);
-    test.equal(util.stringEndsWith('test', ''), true);
-    test.equal(util.stringEndsWith('test', null), true);
-    test.equal(util.stringEndsWith('test', 'T'), false);
-
-    test.done();
-  },
-
-  testIsInt: function (test) {
-    // positives
-    test.equal(util.isInt('1'), true);
-    test.equal(util.isInt('1asd'), false);
-    test.equal(util.isInt('asd1'), false);
-    test.equal(util.isInt('1.23'), false);
-
-    // negatives
-    test.equal(util.isInt('-1'), true);
-    test.equal(util.isInt('-1asd'), false);
-    test.equal(util.isInt('-asd1'), false);
-    test.equal(util.isInt('-1.23'), false);
-    
-    // nulls
-    test.equal(util.isInt(null), false);
-    test.equal(util.isInt(), false);
-
-    test.done();
-  },
-
-  testIsFloat: function (test) {
-    // positives
-    test.equal(util.isFloat('1'), false);
-    test.equal(util.isFloat('1.'), false);
-    test.equal(util.isFloat('1.0'), false);
-    test.equal(util.isFloat('1.1'), true);
-    test.equal(util.isFloat('1.0a'), false);
-    test.equal(util.isFloat('1a'), false);
-
-    // negatives
-    test.equal(util.isFloat('-1'), false);
-    test.equal(util.isFloat('-1.'), false);
-    test.equal(util.isFloat('-1.0'), false);
-    test.equal(util.isFloat('-1.1'), true);
-    test.equal(util.isFloat('-1.0a'), false);
-    test.equal(util.isFloat('-1a'), false);
-
-    // nulls
-    test.equal(util.isFloat(null), false);
-    test.equal(util.isFloat(), false);
-
-    test.done();
-  },
-
-  testIsNumber: function (test) {
-    // int positives
-    test.equal(util.isNumber('1'), true);
-    test.equal(util.isNumber('1asd'), false);
-    test.equal(util.isNumber('asd1'), false);
-
-    // int negatives
-    test.equal(util.isNumber('-1'), true);
-    test.equal(util.isNumber('-1asd'), false);
-    test.equal(util.isNumber('-asd1'), false);
-
-    // float positives
-    test.equal(util.isNumber('1.'), true);
-    test.equal(util.isNumber('1.0'), true);
-    test.equal(util.isNumber('1.1'), true);
-    test.equal(util.isNumber('1.0a'), false);
-    test.equal(util.isNumber('1a'), false);
-
-    // float negatives
-    test.equal(util.isNumber('-1.'), true);
-    test.equal(util.isNumber('-1.0'), true);
-    test.equal(util.isNumber('-1.1'), true);
-    test.equal(util.isNumber('-1.0a'), false);
-    test.equal(util.isNumber('-1a'), false);
-
-    // nulls
-    test.equal(util.isFloat(null), false);
-    test.equal(util.isFloat(), false);
-
-    test.done();
-  }
-=======
 suite('util-tests', function() {
   test('should be an empty object', function (done) {
     assert.equal(util.objectIsEmpty(null), true);
@@ -270,5 +162,4 @@
 
     done();
   });
->>>>>>> 40cb56d4
 });