--- conflicted
+++ resolved
@@ -42,13 +42,9 @@
     "azure-gallery": "2.0.0-pre.10",
     "azure-mgmt-authorization": "0.9.0-pre.1",
     "azure-mgmt-resource": "2.0.0-pre.11",
-<<<<<<< HEAD
     "azure-storage": "0.4.0",
-=======
-    "azure-storage": "0.3.3",
     "azure-storage-legacy": "0.9.11",
     "mime": "~1.2.4",
->>>>>>> 8a35dd1a
     "colors": "0.x.x",
     "commander": "1.0.4",
     "easy-table": "0.0.1",
