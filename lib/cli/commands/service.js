/**
* Copyright 2011 Microsoft Corporation
*
* Licensed under the Apache License, Version 2.0 (the "License");
* you may not use this file except in compliance with the License.
* You may obtain a copy of the License at
*   http://www.apache.org/licenses/LICENSE-2.0
*
* Unless required by applicable law or agreed to in writing, software
* distributed under the License is distributed on an "AS IS" BASIS,
* WITHOUT WARRANTIES OR CONDITIONS OF ANY KIND, either express or implied.
* See the License for the specific language governing permissions and
* limitations under the License.
*/


var fs = require('fs');
var azure = require('../../azure');
var utils = require('../utils');
var cert = require('../cert');

exports.init = function (cli) {
  var service = cli.category('service')
    .description('Commands to manage your Azure cloud services');

  var logger = cli.output;
<<<<<<< HEAD:lib/cli/commands/cloudService.js

  cloudService.command('list')
    .whiteListPowershell()
=======
    
  service.command('list')
>>>>>>> upstream/management:lib/cli/commands/service.js
    .description('List Azure cloud services')
    .option('-i, --subscription <id>', 'use the subscription id')
    .execute(function (options, callback) {
      var channel = utils.createServiceManagementService(cli.category('account').lookupSubscriptionId(options.subscription),
        cli.category('account'), logger);

      var progress = cli.progress('Fetching cloud services');
      utils.doServiceManagementOperation(channel, 'listHostedServices', function (error, response) {
        progress.end();
        if (!error) {
          if (response.body.length > 0) {
            logger.table(response.body, function (row, item) {
              row.cell('Name', item.ServiceName);
              row.cell('Status', item.HostedServiceProperties.Status);
            });
          } else {
            if (logger.format().json) {
              logger.json([]);
            } else {
              logger.info('No cloud services found');
            }
          }
        }
        callback(error);
      });
    });

<<<<<<< HEAD:lib/cli/commands/cloudService.js
  cloudService.command('delete <name>')
    .whiteListPowershell()
=======
  service.command('delete <name>')
>>>>>>> upstream/management:lib/cli/commands/service.js
    .description('Delete Azure cloud service')
    .option('-i, --subscription <id>', 'use the subscription id')
    .execute(function (name, options, callback) {
      var channel = utils.createServiceManagementService(cli.category('account').lookupSubscriptionId(options.subscription),
        cli.category('account'), logger);

      var progress = cli.progress('Deleting cloud service');
      utils.doServiceManagementOperation(channel, 'deleteHostedService', name, function (error, response) {
        progress.end();
        callback(error);
      });
    });

  cert.init(cli, service);
};
<|MERGE_RESOLUTION|>--- conflicted
+++ resolved
@@ -24,14 +24,9 @@
     .description('Commands to manage your Azure cloud services');
 
   var logger = cli.output;
-<<<<<<< HEAD:lib/cli/commands/cloudService.js
 
-  cloudService.command('list')
+  service.command('list')
     .whiteListPowershell()
-=======
-    
-  service.command('list')
->>>>>>> upstream/management:lib/cli/commands/service.js
     .description('List Azure cloud services')
     .option('-i, --subscription <id>', 'use the subscription id')
     .execute(function (options, callback) {
@@ -59,12 +54,8 @@
       });
     });
 
-<<<<<<< HEAD:lib/cli/commands/cloudService.js
-  cloudService.command('delete <name>')
+  service.command('delete <name>')
     .whiteListPowershell()
-=======
-  service.command('delete <name>')
->>>>>>> upstream/management:lib/cli/commands/service.js
     .description('Delete Azure cloud service')
     .option('-i, --subscription <id>', 'use the subscription id')
     .execute(function (name, options, callback) {
