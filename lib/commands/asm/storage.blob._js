//
// Copyright (c) Microsoft and contributors.  All rights reserved.
//
// Licensed under the Apache License, Version 2.0 (the "License");
// you may not use this file except in compliance with the License.
// You may obtain a copy of the License at
//   http://www.apache.org/licenses/LICENSE-2.0
//
// Unless required by applicable law or agreed to in writing, software
// distributed under the License is distributed on an "AS IS" BASIS,
// WITHOUT WARRANTIES OR CONDITIONS OF ANY KIND, either express or implied.
//
// See the License for the specific language governing permissions and
// limitations under the License.
//

var azure = require('azure');
var StorageUtil = require('../../util/storage.util');
var util = require('util');
var utils = require('../../util/utils');
var validation = require('../../util/validation');
var commander = require('commander');
var fs = require('fs');
var path = require('path');
var Wildcard = utils.Wildcard;
var performStorageOperation = StorageUtil.performStorageOperation;
var startProgress = StorageUtil.startProgress;
var endProgress = StorageUtil.endProgress;
var setOperationTimeout = StorageUtil.setOperationTimeout;
var BlobConstants = azure.Constants.BlobConstants;
var SpeedSummary = azure.BlobService.SpeedSummary;

var $ = utils.getLocaleString;

/**
* Add storge account command line options
*/
commander.Command.prototype.addStorageAccountOption = function () {
    this.option('-a, --account-name <accountName>', $('the storage account name'));
    this.option('-k, --account-key <accountKey>', $('the storage account key'));
    this.option('-c, --connection-string <connectionString>', $('the storage connection string'));
    this.option('--debug', $('run storage command in debug mode'));
    return this;
};

/**
* Init storage blob command
*/
exports.init = function (cli) {

    //Init StorageUtil
    StorageUtil.init(cli);

    /**
    * Define storage blob command usage
    */
    var storage = cli.category('storage')
      .description($('Commands to manage your Storage objects'));

    var logger = cli.output;

    var container = storage.category('container')
      .description($('Commands to manage your Storage container'));

    container.command('list [prefix]')
      .description($('List storage containers with wildcard'))
      .option('-p, --prefix <prefix>', $('the storage container name prefix'))
      .addStorageAccountOption()
      .execute(listAzureContainersWithAcl);

    container.command('show [container]')
      .description($('Show details of the specified storage container'))
      .option('--container <container>', $('the storage container name'))
      .addStorageAccountOption()
      .execute(showAzureContainer);

    container.command('create [container]')
      .description($('Create a storage container'))
      .option('--container <container>', $('the storage container name'))
      .option('-p, --permission <permission>', $('the storage container ACL permission(Off/Blob/Container)'))
      .addStorageAccountOption()
      .execute(createAzureContainer);

    container.command('delete [container]')
      .description($('Delete the specified storage container'))
      .option('--container <container>', $('the storage container name'))
      .option('-q, --quiet', $('remove the specified Storage container without confirmation'))
      .addStorageAccountOption()
      .execute(deleteAzureContainer);

    container.command('set [container]')
      .description($('Set storage container ACL'))
      .option('--container <container>', $('the storage container name'))
      .option('-p, --permission <permission>', $('the storage container ACL permission(Off/Blob/Container)'))
      .addStorageAccountOption()
      .execute(setAzureContainer);

    var blob = storage.category('blob')
      .description($('Commands to manage your Storage blob'));

    blob.command('list [container] [prefix]')
      .usage('[options] [container] [prefix]')
      .description($('List storage blob in the specified storage container use wildcard and blob name prefix'))
      .option('--container <container>', $('the storage container name'))
      .option('-p, --prefix <prefix>', $('the blob name prefix'))
      .addStorageAccountOption()
      .execute(listAzureBlob);

    blob.command('show [container] [blob]')
      .usage('[options] [container] [blob]')
      .description($('Show details of the specified storage blob'))
      .option('--container <container>', $('the storage container name'))
      .option('-b, --blob <blobName>', $('the storage blob name'))
      .addStorageAccountOption()
      .execute(showAzureBlob);

    blob.command('delete [container] [blob]')
      .usage('[options] [container] [blob]')
      .description($('Delete the specified storage blob'))
      .option('--container <container>', $('the storage container name'))
      .option('-b, --blob <blobName>', $('the storage blob name'))
      //TODO
      //nodesdk don't support deleteBlob with snapshot http header
      //.option('-d, --deleteSnapshot', 'Delete the blob with snapshots')
      .option('-q, --quiet', $('remove the specified Storage blob without confirmation'))
      .addStorageAccountOption()
      .execute(deleteAzureBlob);

    blob.command('upload [file] [container] [blob]')
      .usage('[options] [file] [container] [blob]')
      .description($('Upload the specified file to storage blob'))
      .option('-f, --file <file>', $('the local file path'))
      .option('--container <container>', $('the storage container name'))
      .option('-b, --blob <blobName>', $('the storage blob name'))
      .option('-t, --blobtype <blobtype>', $('the storage blob type(Page, Block)'))
      .option('-p, --properties <properties>', $('the storage blob properties for uploaded file. Properties are key=value pairs and separated with semicolon(;). Available properties are contentType, contentEncoding, contentLanguage, cacheControl'))
      .option('-m, --metadata <metadata>', $('the storage blob metadata for uploaded file. Metadata are key=value pairs and separated with semicolon(;)'))
      .option('--concurrenttaskcount <concurrenttaskcount>', $('the maximum number of concurrent upload requests'))
      .option('-q, --quiet', $('overwrite the specified Storage blob without confirmation'))
      .addStorageAccountOption()
      .execute(uploadAzureBlob);

    blob.command('download [container] [blob] [destination]')
      .usage('[options] [container] [blob] [destination]')
      .description($('Download the specified storage blob'))
      .option('--container <container>', $('the storage container name'))
      .option('-b, --blob <blobName>', $('the storage blob name'))
      .option('-d, --destination [destination]', $('download destination file or directory path'))
      .option('-m, --checkmd5', $('check md5sum for the downloaded file'))
      .option('--concurrenttaskcount <concurrenttaskcount>', $('the maximum number of concurrent upload requests'))
      .option('-q, --quiet', $('overwrite the destination file without confirmation'))
      .addStorageAccountOption()
      .execute(downloadAzureBlob);

    /**
    * Implement storage blob cli
    */

    /**
    * Operation concurrency.
    *   -1 means operations are fully parallelized.
    *   However the concurrent REST calls are limited by performStorageOperation
    */
    var opConcurrency = -1;

    /**
    * Get Storage blob operation object
    * @param {string} [operationName] operation name
    * @return {StorageOperation} storage blob operation
    */
    function getStorageBlobOperation(serviceClient, operationName) {
        var operation = new StorageUtil.StorageOperation();
        operation.type = StorageUtil.OperationType.Blob;
        operation.operation = operationName;
        operation.service = serviceClient;
        return operation;
    }

    /**
    * Extract the storage account options from the specified options
    */
    function getStorageAccountOptions(options) {
        return {
            accountName: options.accountName,
            accountKey: options.accountKey,
            connectionString: options.connectionString
        };
    }

    /**
    * Get Storage blob operation options
    */
    function getStorageBlobOperationDefaultOption() {
        var option = {};
        setOperationTimeout(option);
        return option;
    }

    /**
    * Get blob service account from user specified credential or env variables
    */
    function getBlobServiceClient(options) {
        var isNameDefined = options.accountName !== undefined;
        var isKeyDefined = options.accountKey !== undefined;
        var isConnectionStringDefined = options.connectionString !== undefined;
        var isAccountDefined = isNameDefined || isKeyDefined;
        if (isConnectionStringDefined && isAccountDefined) {
            throw new Error($('Please only define one of them: 1. --connection-string. 2 --account-name and --account-key'));
        } else {
            var serviceClient = null;
            if (isConnectionStringDefined) {
                serviceClient = StorageUtil.getBlobService(options.connectionString);
            } else if (isAccountDefined) {
                if (isNameDefined && isKeyDefined) {
                    var connString = util.format('DefaultEndpointsProtocol=https;AccountName=%s;AccountKey=%s', options.accountName, options.accountKey);
                    serviceClient = StorageUtil.getBlobService(connString);
                } else {
                    throw new Error($('Please set both --account-name and --account-key'));
                }
            } else {
                //Use environment variable
                serviceClient = StorageUtil.getBlobService();
            }
            if (options.debug === true) {
                serviceClient.logger.level = azure.Logger.LogLevels.DEBUG;
            }

            applyBlobServicePatch(serviceClient);
            return serviceClient;
        }
    }

    /**
    * Add a space at the end of string and use single line prompt
    */
    function addTailSpace(str) {
        if (str && str.length && str[str.length - 1] != ' ') {
            str += ' ';
        }
        return str;
    }

    /**
    * Ask for input if the specified value is not given
    */
    function promptIfNotGiven(label, value, _) {
        label = addTailSpace(label);
        value = cli.interaction.promptIfNotGiven(label, value, _);
        return value;
    }

    /**
    * Confirm the specified action
    */
    function confirm(msg, _) {
        msg = addTailSpace(msg);
        var ok = cli.interaction.confirm(msg, _);
        if (!ok) {
            logger.warn($('The operation is cancelled'));
        }
        return ok;
    }

    /**
    * List storage container with acl
    * @param {string} prefix container prefix
    * @param {object} options commadline options
    * @param {callback} _ callback function
    */
    function listAzureContainersWithAcl(prefix, options, _) {
        var blobService = getBlobServiceClient(options);
        var listOperation = getStorageBlobOperation(blobService, 'listAllContainers');
        var tips = $('Getting storage containers');
        var containerOpts = getStorageBlobOperationDefaultOption();
        var useWildcard = false;
        containerOpts.include = 'metadata';

        if (Wildcard.containWildcards(prefix)) {
            containerOpts.prefix = Wildcard.getNonWildcardPrefix(prefix);
            useWildcard = true;
        } else {
            containerOpts.prefix = prefix;
        }

        var containers = [];
        startProgress(tips);

        try {
            /*jshint camelcase:false*/
            performStorageOperation(listOperation, _, containerOpts).forEach_(_, opConcurrency, function (_, container) {
                /*jshint camelcase:true*/
                if (useWildcard && !Wildcard.isMatch(container.name, prefix)) {
                    return;
                }
                containers.push(container);
                var aclOperation = getStorageBlobOperation(blobService, 'getContainerAcl');
                var aclOptions = {};
                setOperationTimeout(aclOptions);
                try {
                    var permission = performStorageOperation(aclOperation, _, container.name, aclOptions);
                    var level = StorageUtil.containerAccessLevelToString(permission.publicAccessLevel);
                    container.publicAccessLevel = level;
                } catch (e) {
                    logger.warn(e.message || e);
                }
            });
        } finally {
            endProgress();
        }

        cli.interaction.formatOutput(containers, function (outputData) {
            if (outputData.length === 0) {
                logger.info($('No containers found'));
            } else {
                logger.table(outputData, function (row, item) {
                    row.cell($('Name'), item.name);
                    row.cell($('Public-Access'), item.publicAccessLevel);
                    row.cell($('Last-Modified'), item.properties['last-modified']);
                });
            }
        });
    }

    /**
    * Show the details for the specified storage container
    * @param {string} container container name
    */
    function showAzureContainer(container, options, _) {
        var blobService = getBlobServiceClient(options);
        container = promptIfNotGiven($('Container name: '), container, _);
        var propertiesOperation = getStorageBlobOperation(blobService, 'getContainerProperties');
        var tips = $('Getting Storage container information');
        var showOptions = getStorageBlobOperationDefaultOption();
        var aclOperation = getStorageBlobOperation(blobService, 'getContainerAcl');
        var properties = {};

        startProgress(tips);

        try {
            //Get Container Properties operation returns all user-defined metadata and system properties for the specified container.
            properties = performStorageOperation(propertiesOperation, _, container, showOptions);
            var permission = performStorageOperation(aclOperation, _, container, showOptions);
            var level = StorageUtil.containerAccessLevelToString(permission.publicAccessLevel);
            properties.publicAccessLevel = level;
        } catch (e) {
            if (StorageUtil.isNotFoundException(e)) {
                throw new Error(util.format($('Container %s doesn\'t exist'), container));
            } else {
                throw e;
            }
        } finally {
            endProgress();
        }

        logger.json(properties);
    }


    /**
    * Create a storage container
    */
    function createAzureContainer(container, options, _) {
        var blobService = getBlobServiceClient(options);
        container = promptIfNotGiven($('Container name: '), container, _);
        var operation = getStorageBlobOperation(blobService, 'createContainerIfNotExists');
        var tips = util.format($('Creating storage container %s'), container);
        var storageOptions = getStorageBlobOperationDefaultOption();
        var permission = options.permission;
        if (permission) {
            validation.isValidEnumValue(permission, Object.keys(BlobConstants.BlobContainerPublicAccessType));
        }

        startProgress(tips);
        try {
            var created = performStorageOperation(operation, _, container, storageOptions);
            if (created === false) {
                throw new Error(util.format($('Container \'%s\' already exists'), container));
            } else if (permission) {
                var aclOperation = getStorageBlobOperation(blobService, 'setContainerAcl');
                var accessLevel = StorageUtil.stringToContainerAccessLevel(permission);
                performStorageOperation(aclOperation, _, container, null, accessLevel, storageOptions);
            }
        } finally {
            endProgress();
        }

        logger.verbose(util.format($('Container %s created successfully'), container));
        showAzureContainer(container, getStorageAccountOptions(options), _);
    }

    /**
    * Delete the specified storage container
    */
    function deleteAzureContainer(container, options, _) {
        var blobService = getBlobServiceClient(options);
        container = promptIfNotGiven($('Container name: '), container, _);
        var tips = util.format($('Deleting Container %s'), container);
        var operation = getStorageBlobOperation(blobService, 'deleteContainer');
        var storageOptions = getStorageBlobOperationDefaultOption();
        var force = !!options.quiet;

        if (force !== true) {
            force = confirm(util.format($('Do you want to remove the storage container %s?'), container), _);
            if (force !== true) {
                return;
            }
        }

        startProgress(tips);

        try {
            performStorageOperation(operation, _, container, storageOptions);
        } catch (e) {
            if (StorageUtil.isNotFoundException(e)) {
                throw new Error(util.format($('Can not find container \'%s\''), container));
            } else {
                throw e;
            }
        } finally {
            endProgress();
        }

        logger.info(util.format($('Container %s deleted successfully'), container));
    }

<<<<<<< HEAD
    /**
    * Set container acl(properties/metadata)
    */
    function setAzureContainer(container, options, _) {
        var blobService = getBlobServiceClient(options);
        container = promptIfNotGiven('Container name: ', container, _);
        var tips = 'Set container';
        startProgress(tips);
=======
    logger.info(util.format($('Blob %s deleted successfully'), blobName));
  }

  /**
  * upload local file to blob
  */
  function uploadAzureBlob(file, container, blobName, options, _) {
    var blobService = getBlobServiceClient(options);
    var blobTypeName = options.blobtype || 'BLOCK';
    validation.isValidEnumValue(blobTypeName, Object.keys(BlobConstants.BlobTypes));
    var specifiedContainerName = promptIfNotGiven($('Container name:'), container, _);
    var specifiedFileName = promptIfNotGiven($('File name:'), file, _);
    var specifiedBlobName = blobName;
    var specifiedBlobType = BlobConstants.BlobTypes[blobTypeName.toUpperCase()];
    var storageOptions = getStorageBlobOperationDefaultOption();
    var properties = StorageUtil.parseKvParameter(options.properties);
    var force = options.quiet;
    storageOptions.metadata = StorageUtil.parseKvParameter(options.metadata);
    storageOptions.storeBlobContentMD5 = true;
    StorageUtil.formatBlobProperties(properties, storageOptions);
    var summary = new SpeedSummary(specifiedBlobName);
    storageOptions.speedSummary = summary;

    if (!specifiedBlobName) {
      specifiedBlobName = path.basename(specifiedFileName);
    }
    specifiedBlobName = StorageUtil.convertFileNameToBlobName(specifiedBlobName);
>>>>>>> 97fe62fa

        try {
            if (options.permission) {
                setAzureContainerAcl(blobService, container, options.permission, _);
            }
        } finally {
            endProgress();
        }
        showAzureContainer(container, getStorageAccountOptions(options), _);
    }

    /**
    * Set container acl
    */
    function setAzureContainerAcl(blobService, container, permission, _) {
        var operation = getStorageBlobOperation(blobService, 'setContainerAcl');
        var storageOptions = getStorageBlobOperationDefaultOption();
        validation.isValidEnumValue(permission, Object.keys(BlobConstants.BlobContainerPublicAccessType));
        var accessLevel = StorageUtil.stringToContainerAccessLevel(permission);
        performStorageOperation(operation, _, container, null, accessLevel, storageOptions);
    }

    /**
    * List storage blob in the specified container
    */
    function listAzureBlob(container, blobName, options, _) {
        var blobService = getBlobServiceClient(options);
        var specifiedContainerName = promptIfNotGiven($('Container name:'), container, _);
        var tips = util.format($('Getting blobs in container %s'), specifiedContainerName);
        var operation = getStorageBlobOperation(blobService, 'listAllBlobs');
        var storageOptions = getStorageBlobOperationDefaultOption();
        var useWildcard = false;
        var inputBlobName = blobName;
        if (Wildcard.containWildcards(inputBlobName)) {
            storageOptions.prefix = Wildcard.getNonWildcardPrefix(inputBlobName);
            useWildcard = true;
        } else {
            storageOptions.prefix = inputBlobName;
        }
        storageOptions.include = 'snapshots,metadata,copy';
        var blobs = [];

        startProgress(tips);

        try {
            blobs = performStorageOperation(operation, _, specifiedContainerName, storageOptions);
        } finally {
            endProgress();
        }

        var outputBlobs = [];

        if (useWildcard) {
            for (var i = 0, len = blobs.length; i < len; i++) {
                var blob = blobs[i];
                if (Wildcard.isMatch(blob.name, inputBlobName)) {
                    outputBlobs.push(blob);
                }
            }
        } else {
            outputBlobs = blobs;
        }

        cli.interaction.formatOutput(outputBlobs, function (outputData) {
            if (outputData.length === 0) {
                logger.info($('No blobs found'));
            } else {
                logger.table(outputData, function (row, item) {
                    row.cell($('Name'), item.name);
                    row.cell($('BlobType'), item.properties.blobtype);
                    row.cell($('Length'), item.properties['content-length']);
                    row.cell($('Content-Type'), item.properties['content-type']);
                    row.cell($('Last-Modified'), item.properties['last-modified']);
                    row.cell($('SnapshotTime'), item.snapshot || '');
                });
            }
        });
    }

    /**
    * Show the details of the specified Storage blob
    */
    function showAzureBlob(containerName, blobName, options, _) {
        var blob = getAzureBlobProperties(containerName, blobName, options, _);
        logBlobProperties(blob);
    }

    /**
    * Log blob properties
    */
    function logBlobProperties(properties) {
        if (!properties) return;
        cli.interaction.formatOutput(properties, function (data) {
            var outputProperties = ['container', 'blob', 'blobType', 'contentLength', 'contentType', 'contentMD5'];
            var output = outputProperties.map(function (propertyName) { return { property: propertyName, value: data[propertyName] }; });
            logger.table(output, function (row, item) {
                row.cell($('Property'), item.property);
                row.cell($('Value'), item.value);
            });
        });
    }

    /**
    * Get azure blob properties
    */
    function getAzureBlobProperties(container, blobName, options, _) {
        var blobService = getBlobServiceClient(options);
        var specifiedContainerName = promptIfNotGiven($('Container name:'), container, _);
        var specifiedBlobName = promptIfNotGiven($('Blob name:'), blobName, _);
        var storageOptions = getStorageBlobOperationDefaultOption();
        var blob = {};
        var propertiesOperation = getStorageBlobOperation(blobService, 'getBlobProperties');
        var tips = $('Getting Storage blob information');

        startProgress(tips);

        try {
            blob = performStorageOperation(propertiesOperation, _, specifiedContainerName, specifiedBlobName, storageOptions);
        } catch (e) {
            if (StorageUtil.isNotFoundException(e)) {
                throw new Error(util.format($('Blob %s in Container %s doesn\'t exist'), specifiedBlobName, specifiedContainerName));
            } else {
                throw e;
            }
        } finally {
            endProgress();
        }
        return blob;
    }

    /**
    * Show the details of the specified Storage blob
    */
    function deleteAzureBlob(container, blobName, options, _) {
        var blobService = getBlobServiceClient(options);
        var specifiedContainerName = promptIfNotGiven($('Container name:'), container, _);
        var specifiedBlobName = promptIfNotGiven($('Blob name:'), blobName, _);
        var storageOptions = getStorageBlobOperationDefaultOption();
        var tips = util.format($('Deleting Blob %s in container %s'), blobName, container);
        var operation = getStorageBlobOperation(blobService, 'deleteBlob');
        startProgress(tips);

        try {
            performStorageOperation(operation, _, specifiedContainerName, specifiedBlobName, storageOptions);
        } catch (e) {
            if (StorageUtil.isNotFoundException(e)) {
                throw new Error(util.format($('Can not find blob \'%s\' in container \'%s\''), specifiedBlobName, specifiedContainerName));
            } else {
                throw e;
            }
        } finally {
            endProgress();
        }

        logger.info(util.format($('Blob %s deleted successfully'), blobName));
    }

    /**
    * upload local file to blob
    */
    function uploadAzureBlob(file, container, blobName, options, _) {
        var blobService = getBlobServiceClient(options);
        var blobTypeName = options.blobtype || 'BLOCK';
        validation.isValidEnumValue(blobTypeName, Object.keys(BlobConstants.BlobTypes));
        var specifiedContainerName = promptIfNotGiven($('Container name:'), container, _);
        var specifiedFileName = promptIfNotGiven($('File name:'), file, _);
        var specifiedBlobName = blobName;
        var specifiedBlobType = BlobConstants.BlobTypes[blobTypeName.toUpperCase()];
        var storageOptions = getStorageBlobOperationDefaultOption();
        var properties = StorageUtil.parseKvParameter(options.properties);
        var force = options.quiet;
        storageOptions.metadata = StorageUtil.parseKvParameter(options.metadata);
        storageOptions.setBlobContentMD5 = true;
        StorageUtil.formatBlobProperties(properties, storageOptions);
        var summary = new SpeedSummary(specifiedBlobName);
        storageOptions.speedSummary = summary;

        if (!specifiedBlobName) {
            specifiedBlobName = path.basename(specifiedFileName);
        }
        specifiedBlobName = StorageUtil.convertFileNameToBlobName(specifiedBlobName);

        if (!utils.fileExists(specifiedFileName, _)) {
            throw new Error(util.format($('Local file %s doesn\'t exist'), specifiedFileName));
        }
        var fsStatus = fs.stat(specifiedFileName, _);
        if (!fsStatus.isFile()) {
            throw new Error(util.format($('%s is not a file'), specifiedFileName));
        }
        var tips = '';
        if (force !== true) {
            var blobProperties = null;
            try {
                tips = util.format($('Checking blob %s in container %s'), specifiedBlobName, specifiedContainerName);
                startProgress(tips);
                var propertiesOperation = getStorageBlobOperation(blobService, 'getBlobProperties');
                blobProperties = performStorageOperation(propertiesOperation, _,
                  specifiedContainerName, specifiedBlobName, storageOptions);
            } catch (e) {
                if (!StorageUtil.isNotFoundException(e)) {
                    throw e;
                }
            } finally {
                endProgress();
            }

            if (blobProperties !== null) {
                if (blobProperties.blobType !== specifiedBlobType) {
                    throw new Error(util.format($('BlobType mismatch. The current blob type is %s'),
                      blobProperties.blobType));
                } else {
                    if (!confirm(util.format($('Do you want to remove the blob %s in container %s?'),
                      specifiedBlobName, specifiedContainerName), _)) {
                        return;
                    }
                }
            }
        }

        tips = util.format($('Uploading %s to blob %s in container %s'), specifiedFileName, specifiedBlobName, specifiedContainerName);
        var operation = getStorageBlobOperation(blobService, 'createBlockBlobFromLocalFile');
        storageOptions.ParallelOperationThreadCount = options.concurrenttaskcount;
        var printer = getSpeedPrinter(summary);
        var intervalId = -1;
        if (!logger.format().json) {
            intervalId = setInterval(printer, 1000);
        }
        startProgress(tips);
        endProgress();
        try {
            if (blobTypeName.toLowerCase() === 'page') {
                //Upload page blob
                operation = getStorageBlobOperation(blobService, 'createPageBlobFromLocalFile');
                performStorageOperation(operation, _, specifiedContainerName, specifiedBlobName, specifiedFileName, storageOptions);
            } else {
                //Upload block blob
                operation = getStorageBlobOperation(blobService, 'createBlockBlobFromLocalFile');
                performStorageOperation(operation, _, specifiedContainerName, specifiedBlobName, specifiedFileName, storageOptions);
            }
        } catch (e) {
            printer(true);
            throw e;
        } finally {
            printer(true);
            clearInterval(intervalId);
        }
        showAzureBlob(specifiedContainerName, specifiedBlobName, getStorageAccountOptions(options), _);
    }

    /**
    * Download storage blob
    */
    function downloadAzureBlob(container, blobName, destination, options, _) {
        var blobService = getBlobServiceClient(options);
        var specifiedContainerName = promptIfNotGiven($('Container name:'), container, _);
        //Default download destination is the current directory.
        var specifiedFileName = destination || '.';
        var specifiedBlobName = promptIfNotGiven($('Blob name:'), blobName, _);
        var dirName = '';
        var fileName = '';
        var isDirectory = false;
        var force = options.quiet;
        if (utils.pathExistsSync(specifiedFileName)) {
            var fsStatus = fs.stat(specifiedFileName, _);
            isDirectory = fsStatus.isDirectory();
        } else {
            if (specifiedFileName === '.' ||
                (specifiedFileName.length && specifiedFileName[specifiedFileName.length - 1] === path.sep)) {
                isDirectory = true;
            }
        }

        if (isDirectory) {
            dirName = specifiedFileName;
            fileName = '';
        } else {
            fileName = path.basename(specifiedFileName);
            dirName = path.dirname(specifiedFileName);
        }

        if (!utils.fileExists(dirName, _)) {
            throw new Error(util.format($('Local directory %s doesn\'t exist'), dirName));
        }

        if (!fileName) {
            var structure = StorageUtil.getStructureFromBlobName(specifiedBlobName);
            fileName = structure.fileName;
            fileName = utils.escapeFilePath(fileName);
            structure.dirName = StorageUtil.recursiveMkdir(dirName, structure.dirName);
            fileName = path.join(structure.dirName, fileName);
            dirName = '.'; //FileName already contain the dirname
        }

        var fullName = path.join(dirName, fileName);
        if (force !== true && utils.fileExists(fullName, _)) {
            if (!confirm(util.format($('Do you want to overwrite %s?'), fullName), _)) {
                return;
            }
        }
        var tips = util.format($('Download blob %s in container %s to %s'), specifiedBlobName, specifiedContainerName, fullName);
        var storageOptions = getStorageBlobOperationDefaultOption();
        var operation = getStorageBlobOperation(blobService, 'getBlobToLocalFile');
        storageOptions.ParallelOperationThreadCount = options.concurrenttaskcount;
        var summary = new SpeedSummary(specifiedBlobName);
        storageOptions.speedSummary = summary;
        storageOptions.checkMD5sum = options.checkmd5;

        startProgress(tips);
        endProgress();
        var printer = getSpeedPrinter(summary);
        var intervalId = -1;
        if (!logger.format().json) {
            intervalId = setInterval(printer, 1000);
        }
        var downloadBlob = {};
        try {
            downloadBlob = performStorageOperation(operation, _, specifiedContainerName, specifiedBlobName, fullName, storageOptions);
        } catch (e) {
            printer(true);
            if (StorageUtil.isNotFoundException(e)) {
                throw new Error(util.format($('Can not find blob \'%s\' in container \'%s\''), specifiedBlobName, specifiedContainerName));
            } else {
                throw e;
            }
        } finally {
            printer(true);
            clearInterval(intervalId);
        }

        if (options.checkmd5) {
            var calcTips = $('Calculating content md5');
            var blobProperties = {};
            startProgress(calcTips);
            try {
                var propertiesOperation = getStorageBlobOperation(blobService, 'getBlobProperties');
                blobProperties = performStorageOperation(propertiesOperation, _,
                  specifiedContainerName, specifiedBlobName, storageOptions);
            } finally {
                endProgress();
            }

            if (!blobProperties.contentMD5) {
                logger.warn(util.format($('Blob contentMd5 is missing, and the local file md5 is %s'), downloadBlob.contentMD5));
            } else {
                if (blobProperties.contentMD5 === downloadBlob.contentMD5) {
                    logger.info(util.format($('Md5checksum validation passed, and md5checksum is %s'), downloadBlob.contentMD5));
                } else {
                    throw new Error(util.format($('Md5checksum validation failed. Blob md5 is %s, but local file md5 is %s'), blobProperties.contentMD5, downloadBlob.contentMD5));
                }
            }
        }
        var downloadedBlob = getAzureBlobProperties(specifiedContainerName, specifiedBlobName, getStorageAccountOptions(options), _);
        if (downloadedBlob) {
            downloadedBlob['fileName'] = fullName;
        }

        cli.interaction.formatOutput(downloadedBlob, function (data) {
            logger.info(util.format($('File saved as %s'), data.fileName));
        });
    }

    /**
    * Get a printer for speed summary
    */
    function getSpeedPrinter(summary) {
        var clearBuffer = new Buffer(79, 'utf8');
        clearBuffer.fill(' ');
        clearBuffer = clearBuffer.toString();
        var done = false;
        return function (newline) {
            if (logger.format().json || done) return;
            var tips = util.format($('Percentage: %s%% (%s/%s) Average Speed: %s Elapsed Time: %s '), summary.getCompletePercent(),
              summary.getCompleteSize(), summary.getTotalSize(), summary.getAverageSpeed(), summary.getElapsedSeconds());
            fs.writeSync(1, '\r' + clearBuffer + '\r');
            process.stdout.write(tips);
            if (newline) {
                process.stdout.write('\n');
                done = true;
            }
        };
    }

    /**
    * Patch for azure node sdk
    */
    function applyBlobServicePatch(blobService) {
        var self = blobService;

        /*
        * List all containers
        * NOTICE: All the caller should use the options parameter since it's just a internal implementation
        */
        blobService.listAllContainers = function (options, callback) {
            StorageUtil.listWithContinuation(blobService.listContainersSegmentedWithPrefix, blobService, options.prefix, null, options, callback);
        };

        /*
        * List all blobs
        * NOTICE: All the caller should use the options parameter since it's just a internal implementation
        */
        blobService.listAllBlobs = function (container, options, callback) {
            StorageUtil.listWithContinuation(blobService.listBlobsSegmentedWithPrefix, blobService, container, options.prefix, null, options, callback);
        };
    }
};<|MERGE_RESOLUTION|>--- conflicted
+++ resolved
@@ -36,11 +36,11 @@
 * Add storge account command line options
 */
 commander.Command.prototype.addStorageAccountOption = function () {
-    this.option('-a, --account-name <accountName>', $('the storage account name'));
-    this.option('-k, --account-key <accountKey>', $('the storage account key'));
-    this.option('-c, --connection-string <connectionString>', $('the storage connection string'));
-    this.option('--debug', $('run storage command in debug mode'));
-    return this;
+  this.option('-a, --account-name <accountName>', $('the storage account name'));
+  this.option('-k, --account-key <accountKey>', $('the storage account key'));
+  this.option('-c, --connection-string <connectionString>', $('the storage connection string'));
+  this.option('--debug', $('run storage command in debug mode'));
+  return this;
 };
 
 /**
@@ -48,391 +48,543 @@
 */
 exports.init = function (cli) {
 
-    //Init StorageUtil
-    StorageUtil.init(cli);
-
-    /**
-    * Define storage blob command usage
-    */
-    var storage = cli.category('storage')
-      .description($('Commands to manage your Storage objects'));
-
-    var logger = cli.output;
-
-    var container = storage.category('container')
-      .description($('Commands to manage your Storage container'));
-
-    container.command('list [prefix]')
-      .description($('List storage containers with wildcard'))
-      .option('-p, --prefix <prefix>', $('the storage container name prefix'))
-      .addStorageAccountOption()
-      .execute(listAzureContainersWithAcl);
-
-    container.command('show [container]')
-      .description($('Show details of the specified storage container'))
-      .option('--container <container>', $('the storage container name'))
-      .addStorageAccountOption()
-      .execute(showAzureContainer);
-
-    container.command('create [container]')
-      .description($('Create a storage container'))
-      .option('--container <container>', $('the storage container name'))
-      .option('-p, --permission <permission>', $('the storage container ACL permission(Off/Blob/Container)'))
-      .addStorageAccountOption()
-      .execute(createAzureContainer);
-
-    container.command('delete [container]')
-      .description($('Delete the specified storage container'))
-      .option('--container <container>', $('the storage container name'))
-      .option('-q, --quiet', $('remove the specified Storage container without confirmation'))
-      .addStorageAccountOption()
-      .execute(deleteAzureContainer);
-
-    container.command('set [container]')
-      .description($('Set storage container ACL'))
-      .option('--container <container>', $('the storage container name'))
-      .option('-p, --permission <permission>', $('the storage container ACL permission(Off/Blob/Container)'))
-      .addStorageAccountOption()
-      .execute(setAzureContainer);
-
-    var blob = storage.category('blob')
-      .description($('Commands to manage your Storage blob'));
-
-    blob.command('list [container] [prefix]')
-      .usage('[options] [container] [prefix]')
-      .description($('List storage blob in the specified storage container use wildcard and blob name prefix'))
-      .option('--container <container>', $('the storage container name'))
-      .option('-p, --prefix <prefix>', $('the blob name prefix'))
-      .addStorageAccountOption()
-      .execute(listAzureBlob);
-
-    blob.command('show [container] [blob]')
-      .usage('[options] [container] [blob]')
-      .description($('Show details of the specified storage blob'))
-      .option('--container <container>', $('the storage container name'))
-      .option('-b, --blob <blobName>', $('the storage blob name'))
-      .addStorageAccountOption()
-      .execute(showAzureBlob);
-
-    blob.command('delete [container] [blob]')
-      .usage('[options] [container] [blob]')
-      .description($('Delete the specified storage blob'))
-      .option('--container <container>', $('the storage container name'))
-      .option('-b, --blob <blobName>', $('the storage blob name'))
-      //TODO
-      //nodesdk don't support deleteBlob with snapshot http header
-      //.option('-d, --deleteSnapshot', 'Delete the blob with snapshots')
-      .option('-q, --quiet', $('remove the specified Storage blob without confirmation'))
-      .addStorageAccountOption()
-      .execute(deleteAzureBlob);
-
-    blob.command('upload [file] [container] [blob]')
-      .usage('[options] [file] [container] [blob]')
-      .description($('Upload the specified file to storage blob'))
-      .option('-f, --file <file>', $('the local file path'))
-      .option('--container <container>', $('the storage container name'))
-      .option('-b, --blob <blobName>', $('the storage blob name'))
-      .option('-t, --blobtype <blobtype>', $('the storage blob type(Page, Block)'))
-      .option('-p, --properties <properties>', $('the storage blob properties for uploaded file. Properties are key=value pairs and separated with semicolon(;). Available properties are contentType, contentEncoding, contentLanguage, cacheControl'))
-      .option('-m, --metadata <metadata>', $('the storage blob metadata for uploaded file. Metadata are key=value pairs and separated with semicolon(;)'))
-      .option('--concurrenttaskcount <concurrenttaskcount>', $('the maximum number of concurrent upload requests'))
-      .option('-q, --quiet', $('overwrite the specified Storage blob without confirmation'))
-      .addStorageAccountOption()
-      .execute(uploadAzureBlob);
-
-    blob.command('download [container] [blob] [destination]')
-      .usage('[options] [container] [blob] [destination]')
-      .description($('Download the specified storage blob'))
-      .option('--container <container>', $('the storage container name'))
-      .option('-b, --blob <blobName>', $('the storage blob name'))
-      .option('-d, --destination [destination]', $('download destination file or directory path'))
-      .option('-m, --checkmd5', $('check md5sum for the downloaded file'))
-      .option('--concurrenttaskcount <concurrenttaskcount>', $('the maximum number of concurrent upload requests'))
-      .option('-q, --quiet', $('overwrite the destination file without confirmation'))
-      .addStorageAccountOption()
-      .execute(downloadAzureBlob);
-
-    /**
-    * Implement storage blob cli
-    */
-
-    /**
-    * Operation concurrency.
-    *   -1 means operations are fully parallelized.
-    *   However the concurrent REST calls are limited by performStorageOperation
-    */
-    var opConcurrency = -1;
-
-    /**
-    * Get Storage blob operation object
-    * @param {string} [operationName] operation name
-    * @return {StorageOperation} storage blob operation
-    */
-    function getStorageBlobOperation(serviceClient, operationName) {
-        var operation = new StorageUtil.StorageOperation();
-        operation.type = StorageUtil.OperationType.Blob;
-        operation.operation = operationName;
-        operation.service = serviceClient;
-        return operation;
-    }
-
-    /**
-    * Extract the storage account options from the specified options
-    */
-    function getStorageAccountOptions(options) {
-        return {
+  //Init StorageUtil
+  StorageUtil.init(cli);
+
+  /**
+  * Define storage blob command usage
+  */
+  var storage = cli.category('storage')
+    .description($('Commands to manage your Storage objects'));
+
+  var logger = cli.output;
+
+  var container = storage.category('container')
+    .description($('Commands to manage your Storage container'));
+
+  container.command('list [prefix]')
+    .description($('List storage containers with wildcard'))
+    .option('-p, --prefix <prefix>', $('the storage container name prefix'))
+    .addStorageAccountOption()
+    .execute(listAzureContainersWithAcl);
+
+  container.command('show [container]')
+    .description($('Show details of the specified storage container'))
+    .option('--container <container>', $('the storage container name'))
+    .addStorageAccountOption()
+    .execute(showAzureContainer);
+
+  container.command('create [container]')
+    .description($('Create a storage container'))
+    .option('--container <container>', $('the storage container name'))
+    .option('-p, --permission <permission>', $('the storage container ACL permission(Off/Blob/Container)'))
+    .addStorageAccountOption()
+    .execute(createAzureContainer);
+
+  container.command('delete [container]')
+    .description($('Delete the specified storage container'))
+    .option('--container <container>', $('the storage container name'))
+    .option('-q, --quiet', $('remove the specified Storage container without confirmation'))
+    .addStorageAccountOption()
+    .execute(deleteAzureContainer);
+
+  container.command('set [container]')
+    .description($('Set storage container ACL'))
+    .option('--container <container>', $('the storage container name'))
+    .option('-p, --permission <permission>', $('the storage container ACL permission(Off/Blob/Container)'))
+    .addStorageAccountOption()
+    .execute(setAzureContainer);
+
+  var blob = storage.category('blob')
+    .description($('Commands to manage your Storage blob'));
+
+  blob.command('list [container] [prefix]')
+    .usage('[options] [container] [prefix]')
+    .description($('List storage blob in the specified storage container use wildcard and blob name prefix'))
+    .option('--container <container>', $('the storage container name'))
+    .option('-p, --prefix <prefix>', $('the blob name prefix'))
+    .addStorageAccountOption()
+    .execute(listAzureBlob);
+
+  blob.command('show [container] [blob]')
+    .usage('[options] [container] [blob]')
+    .description($('Show details of the specified storage blob'))
+    .option('--container <container>', $('the storage container name'))
+    .option('-b, --blob <blobName>', $('the storage blob name'))
+    .addStorageAccountOption()
+    .execute(showAzureBlob);
+
+  blob.command('delete [container] [blob]')
+    .usage('[options] [container] [blob]')
+    .description($('Delete the specified storage blob'))
+    .option('--container <container>', $('the storage container name'))
+    .option('-b, --blob <blobName>', $('the storage blob name'))
+    //TODO
+    //nodesdk don't support deleteBlob with snapshot http header
+    //.option('-d, --deleteSnapshot', 'Delete the blob with snapshots')
+    .option('-q, --quiet', $('remove the specified Storage blob without confirmation'))
+    .addStorageAccountOption()
+    .execute(deleteAzureBlob);
+
+  blob.command('upload [file] [container] [blob]')
+    .usage('[options] [file] [container] [blob]')
+    .description($('Upload the specified file to storage blob'))
+    .option('-f, --file <file>', $('the local file path'))
+    .option('--container <container>', $('the storage container name'))
+    .option('-b, --blob <blobName>', $('the storage blob name'))
+    .option('-t, --blobtype <blobtype>', $('the storage blob type(Page, Block)'))
+    .option('-p, --properties <properties>', $('the storage blob properties for uploaded file. Properties are key=value pairs and separated with semicolon(;). Available properties are contentType, contentEncoding, contentLanguage, cacheControl'))
+    .option('-m, --metadata <metadata>', $('the storage blob metadata for uploaded file. Metadata are key=value pairs and separated with semicolon(;)'))
+    .option('--concurrenttaskcount <concurrenttaskcount>', $('the maximum number of concurrent upload requests'))
+    .option('-q, --quiet', $('overwrite the specified Storage blob without confirmation'))
+    .addStorageAccountOption()
+    .execute(uploadAzureBlob);
+
+  blob.command('download [container] [blob] [destination]')
+    .usage('[options] [container] [blob] [destination]')
+    .description($('Download the specified storage blob'))
+    .option('--container <container>', $('the storage container name'))
+    .option('-b, --blob <blobName>', $('the storage blob name'))
+    .option('-d, --destination [destination]', $('download destination file or directory path'))
+    .option('-m, --checkmd5', $('check md5sum for the downloaded file'))
+    .option('--concurrenttaskcount <concurrenttaskcount>', $('the maximum number of concurrent upload requests'))
+    .option('-q, --quiet', $('overwrite the destination file without confirmation'))
+    .addStorageAccountOption()
+    .execute(downloadAzureBlob);
+
+  /**
+  * Implement storage blob cli
+  */
+
+  /**
+  * Operation concurrency.
+  *   -1 means operations are fully parallelized.
+  *   However the concurrent REST calls are limited by performStorageOperation
+  */
+  var opConcurrency = -1;
+
+  /**
+  * Get Storage blob operation object
+  * @param {string} [operationName] operation name
+  * @return {StorageOperation} storage blob operation
+  */
+  function getStorageBlobOperation(serviceClient, operationName) {
+    var operation = new StorageUtil.StorageOperation();
+    operation.type = StorageUtil.OperationType.Blob;
+    operation.operation = operationName;
+    operation.service = serviceClient;
+    return operation;
+  }
+
+  /**
+  * Extract the storage account options from the specified options
+  */
+  function getStorageAccountOptions(options) {
+    return {
             accountName: options.accountName,
             accountKey: options.accountKey,
             connectionString: options.connectionString
-        };
-    }
-
-    /**
-    * Get Storage blob operation options
-    */
-    function getStorageBlobOperationDefaultOption() {
-        var option = {};
-        setOperationTimeout(option);
-        return option;
-    }
-
-    /**
-    * Get blob service account from user specified credential or env variables
-    */
-    function getBlobServiceClient(options) {
-        var isNameDefined = options.accountName !== undefined;
-        var isKeyDefined = options.accountKey !== undefined;
-        var isConnectionStringDefined = options.connectionString !== undefined;
-        var isAccountDefined = isNameDefined || isKeyDefined;
+    };
+  }
+
+  /**
+  * Get Storage blob operation options
+  */
+  function getStorageBlobOperationDefaultOption() {
+    var option = {};
+    setOperationTimeout(option);
+    return option;
+  }
+
+  /**
+  * Get blob service account from user specified credential or env variables
+  */
+  function getBlobServiceClient(options) {
+    var isNameDefined = options.accountName !== undefined;
+    var isKeyDefined = options.accountKey !== undefined;
+    var isConnectionStringDefined = options.connectionString !== undefined;
+    var isAccountDefined = isNameDefined || isKeyDefined;
         if (isConnectionStringDefined && isAccountDefined) {
-            throw new Error($('Please only define one of them: 1. --connection-string. 2 --account-name and --account-key'));
+      throw new Error($('Please only define one of them: 1. --connection-string. 2 --account-name and --account-key'));
+    } else {
+      var serviceClient = null;
+      if (isConnectionStringDefined) {
+        serviceClient = StorageUtil.getBlobService(options.connectionString);
+      } else if (isAccountDefined) {
+        if (isNameDefined && isKeyDefined) {
+          var connString = util.format('DefaultEndpointsProtocol=https;AccountName=%s;AccountKey=%s', options.accountName, options.accountKey);
+          serviceClient = StorageUtil.getBlobService(connString);
         } else {
-            var serviceClient = null;
-            if (isConnectionStringDefined) {
-                serviceClient = StorageUtil.getBlobService(options.connectionString);
-            } else if (isAccountDefined) {
-                if (isNameDefined && isKeyDefined) {
-                    var connString = util.format('DefaultEndpointsProtocol=https;AccountName=%s;AccountKey=%s', options.accountName, options.accountKey);
-                    serviceClient = StorageUtil.getBlobService(connString);
-                } else {
-                    throw new Error($('Please set both --account-name and --account-key'));
-                }
-            } else {
-                //Use environment variable
-                serviceClient = StorageUtil.getBlobService();
-            }
+          throw new Error($('Please set both --account-name and --account-key'));
+        }
+      } else {
+        //Use environment variable
+        serviceClient = StorageUtil.getBlobService();
+      }
             if (options.debug === true) {
-                serviceClient.logger.level = azure.Logger.LogLevels.DEBUG;
-            }
-
-            applyBlobServicePatch(serviceClient);
-            return serviceClient;
+        serviceClient.logger.level = azure.Logger.LogLevels.DEBUG;
+      }
+
+      applyBlobServicePatch(serviceClient);
+      return serviceClient;
+    }
+  }
+
+  /**
+  * Add a space at the end of string and use single line prompt
+  */
+  function addTailSpace(str) {
+        if (str && str.length && str[str.length - 1] != ' ') {
+      str += ' ';
+    }
+    return str;
+  }
+
+  /**
+  * Ask for input if the specified value is not given
+  */
+  function promptIfNotGiven(label, value, _) {
+    label = addTailSpace(label);
+    value = cli.interaction.promptIfNotGiven(label, value, _);
+    return value;
+  }
+
+  /**
+  * Confirm the specified action
+  */
+  function confirm(msg, _) {
+    msg = addTailSpace(msg);
+    var ok = cli.interaction.confirm(msg, _);
+        if (!ok) {
+      logger.warn($('The operation is cancelled'));
+    }
+    return ok;
+  }
+
+  /**
+  * List storage container with acl
+  * @param {string} prefix container prefix
+  * @param {object} options commadline options
+  * @param {callback} _ callback function
+  */
+  function listAzureContainersWithAcl(prefix, options, _) {
+    var blobService = getBlobServiceClient(options);
+        var listOperation = getStorageBlobOperation(blobService, 'listAllContainers');
+    var tips = $('Getting storage containers');
+    var containerOpts = getStorageBlobOperationDefaultOption();
+    var useWildcard = false;
+    containerOpts.include = 'metadata';
+
+    if (Wildcard.containWildcards(prefix)) {
+      containerOpts.prefix = Wildcard.getNonWildcardPrefix(prefix);
+      useWildcard = true;
+    } else {
+      containerOpts.prefix = prefix;
+    }
+
+    var containers = [];
+    startProgress(tips);
+
+    try {
+      /*jshint camelcase:false*/
+            performStorageOperation(listOperation, _, containerOpts).forEach_(_, opConcurrency, function (_, container) {
+      /*jshint camelcase:true*/
+                if (useWildcard && !Wildcard.isMatch(container.name, prefix)) {
+          return;
         }
-    }
-
-    /**
-    * Add a space at the end of string and use single line prompt
-    */
-    function addTailSpace(str) {
-        if (str && str.length && str[str.length - 1] != ' ') {
-            str += ' ';
+        containers.push(container);
+        var aclOperation = getStorageBlobOperation(blobService, 'getContainerAcl');
+        var aclOptions = {};
+        setOperationTimeout(aclOptions);
+        try {
+          var permission = performStorageOperation(aclOperation, _, container.name, aclOptions);
+          var level = StorageUtil.containerAccessLevelToString(permission.publicAccessLevel);
+          container.publicAccessLevel = level;
+                } catch (e) {
+          logger.warn(e.message || e);
         }
-        return str;
-    }
-
-    /**
-    * Ask for input if the specified value is not given
-    */
-    function promptIfNotGiven(label, value, _) {
-        label = addTailSpace(label);
-        value = cli.interaction.promptIfNotGiven(label, value, _);
-        return value;
-    }
-
-    /**
-    * Confirm the specified action
-    */
-    function confirm(msg, _) {
-        msg = addTailSpace(msg);
-        var ok = cli.interaction.confirm(msg, _);
-        if (!ok) {
-            logger.warn($('The operation is cancelled'));
-        }
-        return ok;
-    }
-
-    /**
-    * List storage container with acl
-    * @param {string} prefix container prefix
-    * @param {object} options commadline options
-    * @param {callback} _ callback function
-    */
-    function listAzureContainersWithAcl(prefix, options, _) {
-        var blobService = getBlobServiceClient(options);
-        var listOperation = getStorageBlobOperation(blobService, 'listAllContainers');
-        var tips = $('Getting storage containers');
-        var containerOpts = getStorageBlobOperationDefaultOption();
-        var useWildcard = false;
-        containerOpts.include = 'metadata';
-
-        if (Wildcard.containWildcards(prefix)) {
-            containerOpts.prefix = Wildcard.getNonWildcardPrefix(prefix);
-            useWildcard = true;
-        } else {
-            containerOpts.prefix = prefix;
-        }
-
-        var containers = [];
-        startProgress(tips);
-
-        try {
-            /*jshint camelcase:false*/
-            performStorageOperation(listOperation, _, containerOpts).forEach_(_, opConcurrency, function (_, container) {
-                /*jshint camelcase:true*/
-                if (useWildcard && !Wildcard.isMatch(container.name, prefix)) {
-                    return;
-                }
-                containers.push(container);
-                var aclOperation = getStorageBlobOperation(blobService, 'getContainerAcl');
-                var aclOptions = {};
-                setOperationTimeout(aclOptions);
-                try {
-                    var permission = performStorageOperation(aclOperation, _, container.name, aclOptions);
-                    var level = StorageUtil.containerAccessLevelToString(permission.publicAccessLevel);
-                    container.publicAccessLevel = level;
-                } catch (e) {
-                    logger.warn(e.message || e);
-                }
-            });
-        } finally {
-            endProgress();
-        }
+      });
+    } finally {
+      endProgress();
+    }
 
         cli.interaction.formatOutput(containers, function (outputData) {
             if (outputData.length === 0) {
-                logger.info($('No containers found'));
-            } else {
-                logger.table(outputData, function (row, item) {
-                    row.cell($('Name'), item.name);
-                    row.cell($('Public-Access'), item.publicAccessLevel);
-                    row.cell($('Last-Modified'), item.properties['last-modified']);
-                });
-            }
+        logger.info($('No containers found'));
+      } else {
+        logger.table(outputData, function (row, item) {
+          row.cell($('Name'), item.name);
+          row.cell($('Public-Access'), item.publicAccessLevel);
+          row.cell($('Last-Modified'), item.properties['last-modified']);
         });
-    }
-
-    /**
-    * Show the details for the specified storage container
-    * @param {string} container container name
-    */
-    function showAzureContainer(container, options, _) {
-        var blobService = getBlobServiceClient(options);
-        container = promptIfNotGiven($('Container name: '), container, _);
-        var propertiesOperation = getStorageBlobOperation(blobService, 'getContainerProperties');
-        var tips = $('Getting Storage container information');
-        var showOptions = getStorageBlobOperationDefaultOption();
-        var aclOperation = getStorageBlobOperation(blobService, 'getContainerAcl');
-        var properties = {};
-
-        startProgress(tips);
-
-        try {
-            //Get Container Properties operation returns all user-defined metadata and system properties for the specified container.
-            properties = performStorageOperation(propertiesOperation, _, container, showOptions);
-            var permission = performStorageOperation(aclOperation, _, container, showOptions);
-            var level = StorageUtil.containerAccessLevelToString(permission.publicAccessLevel);
-            properties.publicAccessLevel = level;
+      }
+    });
+  }
+
+  /**
+  * Show the details for the specified storage container
+  * @param {string} container container name
+  */
+  function showAzureContainer(container, options, _) {
+    var blobService = getBlobServiceClient(options);
+    container = promptIfNotGiven($('Container name: '), container, _);
+    var propertiesOperation = getStorageBlobOperation(blobService, 'getContainerProperties');
+    var tips = $('Getting Storage container information');
+    var showOptions = getStorageBlobOperationDefaultOption();
+    var aclOperation = getStorageBlobOperation(blobService, 'getContainerAcl');
+    var properties = {};
+
+    startProgress(tips);
+
+    try {
+      //Get Container Properties operation returns all user-defined metadata and system properties for the specified container.
+      properties = performStorageOperation(propertiesOperation, _, container, showOptions);
+      var permission = performStorageOperation(aclOperation, _, container, showOptions);
+      var level = StorageUtil.containerAccessLevelToString(permission.publicAccessLevel);
+      properties.publicAccessLevel = level;
+    } catch (e) {
+            if (StorageUtil.isNotFoundException(e)) {
+        throw new Error(util.format($('Container %s doesn\'t exist'), container));
+      } else {
+        throw e;
+      }
+    } finally {
+      endProgress();
+    }
+
+    logger.json(properties);
+  }
+
+
+  /**
+  * Create a storage container
+  */
+  function createAzureContainer(container, options, _) {
+    var blobService = getBlobServiceClient(options);
+    container = promptIfNotGiven($('Container name: '), container, _);
+    var operation = getStorageBlobOperation(blobService, 'createContainerIfNotExists');
+    var tips = util.format($('Creating storage container %s'), container);
+    var storageOptions = getStorageBlobOperationDefaultOption();
+    var permission = options.permission;
+        if (permission) {
+      validation.isValidEnumValue(permission, Object.keys(BlobConstants.BlobContainerPublicAccessType));
+    }
+
+    startProgress(tips);
+    try {
+      var created = performStorageOperation(operation, _, container, storageOptions);
+            if (created === false) {
+        throw new Error(util.format($('Container \'%s\' already exists'), container));
+            } else if (permission) {
+        var aclOperation = getStorageBlobOperation(blobService, 'setContainerAcl');
+        var accessLevel = StorageUtil.stringToContainerAccessLevel(permission);
+        performStorageOperation(aclOperation, _, container, null, accessLevel, storageOptions);
+      }
+    } finally {
+      endProgress();
+    }
+
+    logger.verbose(util.format($('Container %s created successfully'), container));
+    showAzureContainer(container, getStorageAccountOptions(options), _);
+  }
+
+  /**
+  * Delete the specified storage container
+  */
+  function deleteAzureContainer(container, options, _) {
+    var blobService = getBlobServiceClient(options);
+    container = promptIfNotGiven($('Container name: '), container, _);
+    var tips = util.format($('Deleting Container %s'), container);
+    var operation = getStorageBlobOperation(blobService, 'deleteContainer');
+    var storageOptions = getStorageBlobOperationDefaultOption();
+    var force = !!options.quiet;
+
+        if (force !== true) {
+      force = confirm(util.format($('Do you want to remove the storage container %s?'), container), _);
+            if (force !== true) {
+        return;
+      }
+    }
+
+    startProgress(tips);
+
+    try {
+      performStorageOperation(operation, _, container, storageOptions);
         } catch (e) {
             if (StorageUtil.isNotFoundException(e)) {
-                throw new Error(util.format($('Container %s doesn\'t exist'), container));
-            } else {
-                throw e;
-            }
-        } finally {
-            endProgress();
+        throw new Error(util.format($('Can not find container \'%s\''), container));
+      } else {
+        throw e;
+      }
+    } finally {
+      endProgress();
+    }
+
+    logger.info(util.format($('Container %s deleted successfully'), container));
+  }
+
+  /**
+  * Set container acl(properties/metadata)
+  */
+  function setAzureContainer(container, options, _) {
+    var blobService = getBlobServiceClient(options);
+    container = promptIfNotGiven('Container name: ', container, _);
+    var tips = 'Set container';
+    startProgress(tips);
+
+    try {
+            if (options.permission) {
+        setAzureContainerAcl(blobService, container, options.permission, _);
+      }
+    } finally {
+      endProgress();
+    }
+    showAzureContainer(container, getStorageAccountOptions(options), _);
+  }
+
+  /**
+  * Set container acl
+  */
+  function setAzureContainerAcl(blobService, container, permission, _) {
+    var operation = getStorageBlobOperation(blobService, 'setContainerAcl');
+    var storageOptions = getStorageBlobOperationDefaultOption();
+    validation.isValidEnumValue(permission, Object.keys(BlobConstants.BlobContainerPublicAccessType));
+    var accessLevel = StorageUtil.stringToContainerAccessLevel(permission);
+    performStorageOperation(operation, _, container, null, accessLevel, storageOptions);
+  }
+
+  /**
+  * List storage blob in the specified container
+  */
+  function listAzureBlob(container, blobName, options, _) {
+    var blobService = getBlobServiceClient(options);
+    var specifiedContainerName = promptIfNotGiven($('Container name:'), container, _);
+        var tips = util.format($('Getting blobs in container %s'), specifiedContainerName);
+    var operation = getStorageBlobOperation(blobService, 'listAllBlobs');
+    var storageOptions = getStorageBlobOperationDefaultOption();
+    var useWildcard = false;
+    var inputBlobName = blobName;
+    if (Wildcard.containWildcards(inputBlobName)) {
+      storageOptions.prefix = Wildcard.getNonWildcardPrefix(inputBlobName);
+      useWildcard = true;
+    } else {
+      storageOptions.prefix = inputBlobName;
+    }
+    storageOptions.include = 'snapshots,metadata,copy';
+    var blobs = [];
+
+    startProgress(tips);
+
+    try {
+      blobs = performStorageOperation(operation, _, specifiedContainerName, storageOptions);
+    } finally {
+      endProgress();
+    }
+
+    var outputBlobs = [];
+
+    if (useWildcard) {
+            for (var i = 0, len = blobs.length; i < len; i++) {
+        var blob = blobs[i];
+        if (Wildcard.isMatch(blob.name, inputBlobName)) {
+          outputBlobs.push(blob);
         }
-
-        logger.json(properties);
-    }
-
-
-    /**
-    * Create a storage container
-    */
-    function createAzureContainer(container, options, _) {
-        var blobService = getBlobServiceClient(options);
-        container = promptIfNotGiven($('Container name: '), container, _);
-        var operation = getStorageBlobOperation(blobService, 'createContainerIfNotExists');
-        var tips = util.format($('Creating storage container %s'), container);
-        var storageOptions = getStorageBlobOperationDefaultOption();
-        var permission = options.permission;
-        if (permission) {
-            validation.isValidEnumValue(permission, Object.keys(BlobConstants.BlobContainerPublicAccessType));
-        }
-
-        startProgress(tips);
-        try {
-            var created = performStorageOperation(operation, _, container, storageOptions);
-            if (created === false) {
-                throw new Error(util.format($('Container \'%s\' already exists'), container));
-            } else if (permission) {
-                var aclOperation = getStorageBlobOperation(blobService, 'setContainerAcl');
-                var accessLevel = StorageUtil.stringToContainerAccessLevel(permission);
-                performStorageOperation(aclOperation, _, container, null, accessLevel, storageOptions);
-            }
-        } finally {
-            endProgress();
-        }
-
-        logger.verbose(util.format($('Container %s created successfully'), container));
-        showAzureContainer(container, getStorageAccountOptions(options), _);
-    }
-
-    /**
-    * Delete the specified storage container
-    */
-    function deleteAzureContainer(container, options, _) {
-        var blobService = getBlobServiceClient(options);
-        container = promptIfNotGiven($('Container name: '), container, _);
-        var tips = util.format($('Deleting Container %s'), container);
-        var operation = getStorageBlobOperation(blobService, 'deleteContainer');
-        var storageOptions = getStorageBlobOperationDefaultOption();
-        var force = !!options.quiet;
-
-        if (force !== true) {
-            force = confirm(util.format($('Do you want to remove the storage container %s?'), container), _);
-            if (force !== true) {
-                return;
-            }
-        }
-
-        startProgress(tips);
-
-        try {
-            performStorageOperation(operation, _, container, storageOptions);
+      }
+    } else {
+      outputBlobs = blobs;
+    }
+
+        cli.interaction.formatOutput(outputBlobs, function (outputData) {
+            if (outputData.length === 0) {
+        logger.info($('No blobs found'));
+      } else {
+        logger.table(outputData, function (row, item) {
+          row.cell($('Name'), item.name);
+          row.cell($('BlobType'), item.properties.blobtype);
+          row.cell($('Length'), item.properties['content-length']);
+          row.cell($('Content-Type'), item.properties['content-type']);
+          row.cell($('Last-Modified'), item.properties['last-modified']);
+          row.cell($('SnapshotTime'), item.snapshot || '');
+        });
+      }
+    });
+  }
+
+  /**
+  * Show the details of the specified Storage blob
+  */
+  function showAzureBlob(containerName, blobName, options, _) {
+    var blob = getAzureBlobProperties(containerName, blobName, options, _);
+    logBlobProperties(blob);
+  }
+
+  /**
+  * Log blob properties
+  */
+  function logBlobProperties(properties) {
+        if (!properties) return;
+        cli.interaction.formatOutput(properties, function (data) {
+      var outputProperties = ['container', 'blob', 'blobType', 'contentLength', 'contentType', 'contentMD5'];
+            var output = outputProperties.map(function (propertyName) { return { property: propertyName, value: data[propertyName] }; });
+      logger.table(output, function (row, item) {
+        row.cell($('Property'), item.property);
+        row.cell($('Value'), item.value);
+      });
+    });
+  }
+
+  /**
+  * Get azure blob properties
+  */
+  function getAzureBlobProperties(container, blobName, options, _) {
+    var blobService = getBlobServiceClient(options);
+    var specifiedContainerName = promptIfNotGiven($('Container name:'), container, _);
+    var specifiedBlobName = promptIfNotGiven($('Blob name:'), blobName, _);
+    var storageOptions = getStorageBlobOperationDefaultOption();
+    var blob = {};
+    var propertiesOperation = getStorageBlobOperation(blobService, 'getBlobProperties');
+    var tips = $('Getting Storage blob information');
+
+    startProgress(tips);
+
+    try {
+      blob = performStorageOperation(propertiesOperation, _, specifiedContainerName, specifiedBlobName, storageOptions);
+    } catch (e) {
+            if (StorageUtil.isNotFoundException(e)) {
+        throw new Error(util.format($('Blob %s in Container %s doesn\'t exist'), specifiedBlobName, specifiedContainerName));
+      } else {
+        throw e;
+      }
+    } finally {
+      endProgress();
+    }
+    return blob;
+  }
+
+  /**
+  * Show the details of the specified Storage blob
+  */
+  function deleteAzureBlob(container, blobName, options, _) {
+    var blobService = getBlobServiceClient(options);
+    var specifiedContainerName = promptIfNotGiven($('Container name:'), container, _);
+    var specifiedBlobName = promptIfNotGiven($('Blob name:'), blobName, _);
+    var storageOptions = getStorageBlobOperationDefaultOption();
+    var tips = util.format($('Deleting Blob %s in container %s'), blobName, container);
+    var operation = getStorageBlobOperation(blobService, 'deleteBlob');
+    startProgress(tips);
+
+    try {
+      performStorageOperation(operation, _, specifiedContainerName, specifiedBlobName, storageOptions);
         } catch (e) {
             if (StorageUtil.isNotFoundException(e)) {
-                throw new Error(util.format($('Can not find container \'%s\''), container));
-            } else {
-                throw e;
-            }
-        } finally {
-            endProgress();
-        }
-
-        logger.info(util.format($('Container %s deleted successfully'), container));
-    }
-
-<<<<<<< HEAD
-    /**
-    * Set container acl(properties/metadata)
-    */
-    function setAzureContainer(container, options, _) {
-        var blobService = getBlobServiceClient(options);
-        container = promptIfNotGiven('Container name: ', container, _);
-        var tips = 'Set container';
-        startProgress(tips);
-=======
+        throw new Error(util.format($('Can not find blob \'%s\' in container \'%s\''), specifiedBlobName, specifiedContainerName));
+      } else {
+        throw e;
+      }
+    } finally {
+      endProgress();
+    }
+
     logger.info(util.format($('Blob %s deleted successfully'), blobName));
   }
 
@@ -460,409 +612,227 @@
       specifiedBlobName = path.basename(specifiedFileName);
     }
     specifiedBlobName = StorageUtil.convertFileNameToBlobName(specifiedBlobName);
->>>>>>> 97fe62fa
-
-        try {
-            if (options.permission) {
-                setAzureContainerAcl(blobService, container, options.permission, _);
-            }
-        } finally {
-            endProgress();
-        }
-        showAzureContainer(container, getStorageAccountOptions(options), _);
-    }
-
-    /**
-    * Set container acl
-    */
-    function setAzureContainerAcl(blobService, container, permission, _) {
-        var operation = getStorageBlobOperation(blobService, 'setContainerAcl');
-        var storageOptions = getStorageBlobOperationDefaultOption();
-        validation.isValidEnumValue(permission, Object.keys(BlobConstants.BlobContainerPublicAccessType));
-        var accessLevel = StorageUtil.stringToContainerAccessLevel(permission);
-        performStorageOperation(operation, _, container, null, accessLevel, storageOptions);
-    }
-
-    /**
-    * List storage blob in the specified container
-    */
-    function listAzureBlob(container, blobName, options, _) {
-        var blobService = getBlobServiceClient(options);
-        var specifiedContainerName = promptIfNotGiven($('Container name:'), container, _);
-        var tips = util.format($('Getting blobs in container %s'), specifiedContainerName);
-        var operation = getStorageBlobOperation(blobService, 'listAllBlobs');
-        var storageOptions = getStorageBlobOperationDefaultOption();
-        var useWildcard = false;
-        var inputBlobName = blobName;
-        if (Wildcard.containWildcards(inputBlobName)) {
-            storageOptions.prefix = Wildcard.getNonWildcardPrefix(inputBlobName);
-            useWildcard = true;
-        } else {
-            storageOptions.prefix = inputBlobName;
-        }
-        storageOptions.include = 'snapshots,metadata,copy';
-        var blobs = [];
-
+
+    if (!utils.fileExists(specifiedFileName, _)) {
+      throw new Error(util.format($('Local file %s doesn\'t exist'), specifiedFileName));
+    }
+    var fsStatus = fs.stat(specifiedFileName, _);
+    if (!fsStatus.isFile()) {
+      throw new Error(util.format($('%s is not a file'), specifiedFileName));
+    }
+    var tips = '';
+    if (force !== true) {
+      var blobProperties = null;
+      try {
+        tips = util.format($('Checking blob %s in container %s'), specifiedBlobName, specifiedContainerName);
         startProgress(tips);
-
-        try {
-            blobs = performStorageOperation(operation, _, specifiedContainerName, storageOptions);
-        } finally {
-            endProgress();
-        }
-
-        var outputBlobs = [];
-
-        if (useWildcard) {
-            for (var i = 0, len = blobs.length; i < len; i++) {
-                var blob = blobs[i];
-                if (Wildcard.isMatch(blob.name, inputBlobName)) {
-                    outputBlobs.push(blob);
-                }
-            }
-        } else {
-            outputBlobs = blobs;
-        }
-
-        cli.interaction.formatOutput(outputBlobs, function (outputData) {
-            if (outputData.length === 0) {
-                logger.info($('No blobs found'));
-            } else {
-                logger.table(outputData, function (row, item) {
-                    row.cell($('Name'), item.name);
-                    row.cell($('BlobType'), item.properties.blobtype);
-                    row.cell($('Length'), item.properties['content-length']);
-                    row.cell($('Content-Type'), item.properties['content-type']);
-                    row.cell($('Last-Modified'), item.properties['last-modified']);
-                    row.cell($('SnapshotTime'), item.snapshot || '');
-                });
-            }
-        });
-    }
-
-    /**
-    * Show the details of the specified Storage blob
-    */
-    function showAzureBlob(containerName, blobName, options, _) {
-        var blob = getAzureBlobProperties(containerName, blobName, options, _);
-        logBlobProperties(blob);
-    }
-
-    /**
-    * Log blob properties
-    */
-    function logBlobProperties(properties) {
-        if (!properties) return;
-        cli.interaction.formatOutput(properties, function (data) {
-            var outputProperties = ['container', 'blob', 'blobType', 'contentLength', 'contentType', 'contentMD5'];
-            var output = outputProperties.map(function (propertyName) { return { property: propertyName, value: data[propertyName] }; });
-            logger.table(output, function (row, item) {
-                row.cell($('Property'), item.property);
-                row.cell($('Value'), item.value);
-            });
-        });
-    }
-
-    /**
-    * Get azure blob properties
-    */
-    function getAzureBlobProperties(container, blobName, options, _) {
-        var blobService = getBlobServiceClient(options);
-        var specifiedContainerName = promptIfNotGiven($('Container name:'), container, _);
-        var specifiedBlobName = promptIfNotGiven($('Blob name:'), blobName, _);
-        var storageOptions = getStorageBlobOperationDefaultOption();
-        var blob = {};
         var propertiesOperation = getStorageBlobOperation(blobService, 'getBlobProperties');
-        var tips = $('Getting Storage blob information');
-
-        startProgress(tips);
-
-        try {
-            blob = performStorageOperation(propertiesOperation, _, specifiedContainerName, specifiedBlobName, storageOptions);
-        } catch (e) {
-            if (StorageUtil.isNotFoundException(e)) {
-                throw new Error(util.format($('Blob %s in Container %s doesn\'t exist'), specifiedBlobName, specifiedContainerName));
-            } else {
-                throw e;
-            }
-        } finally {
-            endProgress();
-        }
-        return blob;
-    }
-
-    /**
-    * Show the details of the specified Storage blob
-    */
-    function deleteAzureBlob(container, blobName, options, _) {
-        var blobService = getBlobServiceClient(options);
-        var specifiedContainerName = promptIfNotGiven($('Container name:'), container, _);
-        var specifiedBlobName = promptIfNotGiven($('Blob name:'), blobName, _);
-        var storageOptions = getStorageBlobOperationDefaultOption();
-        var tips = util.format($('Deleting Blob %s in container %s'), blobName, container);
-        var operation = getStorageBlobOperation(blobService, 'deleteBlob');
-        startProgress(tips);
-
-        try {
-            performStorageOperation(operation, _, specifiedContainerName, specifiedBlobName, storageOptions);
-        } catch (e) {
-            if (StorageUtil.isNotFoundException(e)) {
-                throw new Error(util.format($('Can not find blob \'%s\' in container \'%s\''), specifiedBlobName, specifiedContainerName));
-            } else {
-                throw e;
-            }
-        } finally {
-            endProgress();
-        }
-
-        logger.info(util.format($('Blob %s deleted successfully'), blobName));
-    }
-
-    /**
-    * upload local file to blob
-    */
-    function uploadAzureBlob(file, container, blobName, options, _) {
-        var blobService = getBlobServiceClient(options);
-        var blobTypeName = options.blobtype || 'BLOCK';
-        validation.isValidEnumValue(blobTypeName, Object.keys(BlobConstants.BlobTypes));
-        var specifiedContainerName = promptIfNotGiven($('Container name:'), container, _);
-        var specifiedFileName = promptIfNotGiven($('File name:'), file, _);
-        var specifiedBlobName = blobName;
-        var specifiedBlobType = BlobConstants.BlobTypes[blobTypeName.toUpperCase()];
-        var storageOptions = getStorageBlobOperationDefaultOption();
-        var properties = StorageUtil.parseKvParameter(options.properties);
-        var force = options.quiet;
-        storageOptions.metadata = StorageUtil.parseKvParameter(options.metadata);
-        storageOptions.setBlobContentMD5 = true;
-        StorageUtil.formatBlobProperties(properties, storageOptions);
-        var summary = new SpeedSummary(specifiedBlobName);
-        storageOptions.speedSummary = summary;
-
-        if (!specifiedBlobName) {
-            specifiedBlobName = path.basename(specifiedFileName);
-        }
-        specifiedBlobName = StorageUtil.convertFileNameToBlobName(specifiedBlobName);
-
-        if (!utils.fileExists(specifiedFileName, _)) {
-            throw new Error(util.format($('Local file %s doesn\'t exist'), specifiedFileName));
-        }
-        var fsStatus = fs.stat(specifiedFileName, _);
-        if (!fsStatus.isFile()) {
-            throw new Error(util.format($('%s is not a file'), specifiedFileName));
-        }
-        var tips = '';
-        if (force !== true) {
-            var blobProperties = null;
-            try {
-                tips = util.format($('Checking blob %s in container %s'), specifiedBlobName, specifiedContainerName);
-                startProgress(tips);
-                var propertiesOperation = getStorageBlobOperation(blobService, 'getBlobProperties');
-                blobProperties = performStorageOperation(propertiesOperation, _,
-                  specifiedContainerName, specifiedBlobName, storageOptions);
+        blobProperties = performStorageOperation(propertiesOperation, _,
+          specifiedContainerName, specifiedBlobName, storageOptions);
             } catch (e) {
                 if (!StorageUtil.isNotFoundException(e)) {
-                    throw e;
-                }
-            } finally {
-                endProgress();
-            }
+          throw e;
+        }
+      } finally {
+        endProgress();
+      }
 
             if (blobProperties !== null) {
-                if (blobProperties.blobType !== specifiedBlobType) {
-                    throw new Error(util.format($('BlobType mismatch. The current blob type is %s'),
-                      blobProperties.blobType));
-                } else {
+        if (blobProperties.blobType !== specifiedBlobType) {
+          throw new Error(util.format($('BlobType mismatch. The current blob type is %s'),
+            blobProperties.blobType));
+        } else {
                     if (!confirm(util.format($('Do you want to remove the blob %s in container %s?'),
-                      specifiedBlobName, specifiedContainerName), _)) {
-                        return;
-                    }
-                }
-            }
+            specifiedBlobName, specifiedContainerName), _)) {
+            return;
+          }
         }
-
-        tips = util.format($('Uploading %s to blob %s in container %s'), specifiedFileName, specifiedBlobName, specifiedContainerName);
-        var operation = getStorageBlobOperation(blobService, 'createBlockBlobFromLocalFile');
-        storageOptions.ParallelOperationThreadCount = options.concurrenttaskcount;
-        var printer = getSpeedPrinter(summary);
-        var intervalId = -1;
+      }
+    }
+
+    tips = util.format($('Uploading %s to blob %s in container %s'), specifiedFileName, specifiedBlobName, specifiedContainerName);
+    var operation = getStorageBlobOperation(blobService, 'createBlockBlobFromLocalFile');
+    storageOptions.ParallelOperationThreadCount = options.concurrenttaskcount;
+    var printer = getSpeedPrinter(summary);
+    var intervalId = -1;
         if (!logger.format().json) {
-            intervalId = setInterval(printer, 1000);
+      intervalId = setInterval(printer, 1000);
+    }
+    startProgress(tips);
+    endProgress();
+    try {
+      if (blobTypeName.toLowerCase() === 'page') {
+        //Upload page blob
+        operation = getStorageBlobOperation(blobService, 'createPageBlobFromLocalFile');
+        performStorageOperation(operation, _, specifiedContainerName, specifiedBlobName, specifiedFileName, storageOptions);
+      } else {
+        //Upload block blob
+        operation = getStorageBlobOperation(blobService, 'createBlockBlobFromLocalFile');
+        performStorageOperation(operation, _, specifiedContainerName, specifiedBlobName, specifiedFileName, storageOptions);
+      }
+        } catch (e) {
+      printer(true);
+      throw e;
+        } finally {
+      printer(true);
+      clearInterval(intervalId);
+    }
+    showAzureBlob(specifiedContainerName, specifiedBlobName, getStorageAccountOptions(options), _);
+  }
+
+  /**
+  * Download storage blob
+  */
+  function downloadAzureBlob(container, blobName, destination, options, _) {
+    var blobService = getBlobServiceClient(options);
+    var specifiedContainerName = promptIfNotGiven($('Container name:'), container, _);
+    //Default download destination is the current directory.
+    var specifiedFileName = destination || '.';
+    var specifiedBlobName = promptIfNotGiven($('Blob name:'), blobName, _);
+    var dirName = '';
+    var fileName = '';
+    var isDirectory = false;
+    var force = options.quiet;
+        if (utils.pathExistsSync(specifiedFileName)) {
+      var fsStatus = fs.stat(specifiedFileName, _);
+      isDirectory = fsStatus.isDirectory();
+    } else {
+      if (specifiedFileName === '.' ||
+          (specifiedFileName.length && specifiedFileName[specifiedFileName.length - 1] === path.sep)) {
+        isDirectory = true;
+      }
+    }
+
+    if (isDirectory) {
+      dirName = specifiedFileName;
+      fileName = '';
+    } else {
+      fileName = path.basename(specifiedFileName);
+      dirName = path.dirname(specifiedFileName);
+    }
+
+    if (!utils.fileExists(dirName, _)) {
+      throw new Error(util.format($('Local directory %s doesn\'t exist'), dirName));
+    }
+
+    if (!fileName) {
+      var structure = StorageUtil.getStructureFromBlobName(specifiedBlobName);
+      fileName = structure.fileName;
+      fileName = utils.escapeFilePath(fileName);
+      structure.dirName = StorageUtil.recursiveMkdir(dirName, structure.dirName);
+      fileName = path.join(structure.dirName, fileName);
+      dirName = '.'; //FileName already contain the dirname
+    }
+
+    var fullName = path.join(dirName, fileName);
+    if (force !== true && utils.fileExists(fullName, _)) {
+            if (!confirm(util.format($('Do you want to overwrite %s?'), fullName), _)) {
+        return;
+      }
+    }
+    var tips = util.format($('Download blob %s in container %s to %s'), specifiedBlobName, specifiedContainerName, fullName);
+    var storageOptions = getStorageBlobOperationDefaultOption();
+    var operation = getStorageBlobOperation(blobService, 'getBlobToLocalFile');
+    storageOptions.ParallelOperationThreadCount = options.concurrenttaskcount;
+    var summary = new SpeedSummary(specifiedBlobName);
+    storageOptions.speedSummary = summary;
+    storageOptions.checkMD5sum = options.checkmd5;
+
+    startProgress(tips);
+    endProgress();
+    var printer = getSpeedPrinter(summary);
+    var intervalId = -1;
+        if (!logger.format().json) {
+      intervalId = setInterval(printer, 1000);
+    }
+    var downloadBlob = {};
+    try {
+      downloadBlob = performStorageOperation(operation, _, specifiedContainerName, specifiedBlobName, fullName, storageOptions);
+        } catch (e) {
+      printer(true);
+            if (StorageUtil.isNotFoundException(e)) {
+        throw new Error(util.format($('Can not find blob \'%s\' in container \'%s\''), specifiedBlobName, specifiedContainerName));
+      } else {
+        throw e;
+      }
+    } finally {
+      printer(true);
+      clearInterval(intervalId);
+    }
+
+        if (options.checkmd5) {
+      var calcTips = $('Calculating content md5');
+      var blobProperties = {};
+      startProgress(calcTips);
+      try {
+        var propertiesOperation = getStorageBlobOperation(blobService, 'getBlobProperties');
+        blobProperties = performStorageOperation(propertiesOperation, _,
+          specifiedContainerName, specifiedBlobName, storageOptions);
+      } finally {
+        endProgress();
+      }
+
+            if (!blobProperties.contentMD5) {
+        logger.warn(util.format($('Blob contentMd5 is missing, and the local file md5 is %s'), downloadBlob.contentMD5));
+      } else {
+        if (blobProperties.contentMD5 === downloadBlob.contentMD5) {
+          logger.info(util.format($('Md5checksum validation passed, and md5checksum is %s'), downloadBlob.contentMD5));
+        } else {
+          throw new Error(util.format($('Md5checksum validation failed. Blob md5 is %s, but local file md5 is %s'), blobProperties.contentMD5, downloadBlob.contentMD5));
         }
-        startProgress(tips);
-        endProgress();
-        try {
-            if (blobTypeName.toLowerCase() === 'page') {
-                //Upload page blob
-                operation = getStorageBlobOperation(blobService, 'createPageBlobFromLocalFile');
-                performStorageOperation(operation, _, specifiedContainerName, specifiedBlobName, specifiedFileName, storageOptions);
-            } else {
-                //Upload block blob
-                operation = getStorageBlobOperation(blobService, 'createBlockBlobFromLocalFile');
-                performStorageOperation(operation, _, specifiedContainerName, specifiedBlobName, specifiedFileName, storageOptions);
-            }
-        } catch (e) {
-            printer(true);
-            throw e;
-        } finally {
-            printer(true);
-            clearInterval(intervalId);
-        }
-        showAzureBlob(specifiedContainerName, specifiedBlobName, getStorageAccountOptions(options), _);
-    }
-
-    /**
-    * Download storage blob
-    */
-    function downloadAzureBlob(container, blobName, destination, options, _) {
-        var blobService = getBlobServiceClient(options);
-        var specifiedContainerName = promptIfNotGiven($('Container name:'), container, _);
-        //Default download destination is the current directory.
-        var specifiedFileName = destination || '.';
-        var specifiedBlobName = promptIfNotGiven($('Blob name:'), blobName, _);
-        var dirName = '';
-        var fileName = '';
-        var isDirectory = false;
-        var force = options.quiet;
-        if (utils.pathExistsSync(specifiedFileName)) {
-            var fsStatus = fs.stat(specifiedFileName, _);
-            isDirectory = fsStatus.isDirectory();
-        } else {
-            if (specifiedFileName === '.' ||
-                (specifiedFileName.length && specifiedFileName[specifiedFileName.length - 1] === path.sep)) {
-                isDirectory = true;
-            }
-        }
-
-        if (isDirectory) {
-            dirName = specifiedFileName;
-            fileName = '';
-        } else {
-            fileName = path.basename(specifiedFileName);
-            dirName = path.dirname(specifiedFileName);
-        }
-
-        if (!utils.fileExists(dirName, _)) {
-            throw new Error(util.format($('Local directory %s doesn\'t exist'), dirName));
-        }
-
-        if (!fileName) {
-            var structure = StorageUtil.getStructureFromBlobName(specifiedBlobName);
-            fileName = structure.fileName;
-            fileName = utils.escapeFilePath(fileName);
-            structure.dirName = StorageUtil.recursiveMkdir(dirName, structure.dirName);
-            fileName = path.join(structure.dirName, fileName);
-            dirName = '.'; //FileName already contain the dirname
-        }
-
-        var fullName = path.join(dirName, fileName);
-        if (force !== true && utils.fileExists(fullName, _)) {
-            if (!confirm(util.format($('Do you want to overwrite %s?'), fullName), _)) {
-                return;
-            }
-        }
-        var tips = util.format($('Download blob %s in container %s to %s'), specifiedBlobName, specifiedContainerName, fullName);
-        var storageOptions = getStorageBlobOperationDefaultOption();
-        var operation = getStorageBlobOperation(blobService, 'getBlobToLocalFile');
-        storageOptions.ParallelOperationThreadCount = options.concurrenttaskcount;
-        var summary = new SpeedSummary(specifiedBlobName);
-        storageOptions.speedSummary = summary;
-        storageOptions.checkMD5sum = options.checkmd5;
-
-        startProgress(tips);
-        endProgress();
-        var printer = getSpeedPrinter(summary);
-        var intervalId = -1;
-        if (!logger.format().json) {
-            intervalId = setInterval(printer, 1000);
-        }
-        var downloadBlob = {};
-        try {
-            downloadBlob = performStorageOperation(operation, _, specifiedContainerName, specifiedBlobName, fullName, storageOptions);
-        } catch (e) {
-            printer(true);
-            if (StorageUtil.isNotFoundException(e)) {
-                throw new Error(util.format($('Can not find blob \'%s\' in container \'%s\''), specifiedBlobName, specifiedContainerName));
-            } else {
-                throw e;
-            }
-        } finally {
-            printer(true);
-            clearInterval(intervalId);
-        }
-
-        if (options.checkmd5) {
-            var calcTips = $('Calculating content md5');
-            var blobProperties = {};
-            startProgress(calcTips);
-            try {
-                var propertiesOperation = getStorageBlobOperation(blobService, 'getBlobProperties');
-                blobProperties = performStorageOperation(propertiesOperation, _,
-                  specifiedContainerName, specifiedBlobName, storageOptions);
-            } finally {
-                endProgress();
-            }
-
-            if (!blobProperties.contentMD5) {
-                logger.warn(util.format($('Blob contentMd5 is missing, and the local file md5 is %s'), downloadBlob.contentMD5));
-            } else {
-                if (blobProperties.contentMD5 === downloadBlob.contentMD5) {
-                    logger.info(util.format($('Md5checksum validation passed, and md5checksum is %s'), downloadBlob.contentMD5));
-                } else {
-                    throw new Error(util.format($('Md5checksum validation failed. Blob md5 is %s, but local file md5 is %s'), blobProperties.contentMD5, downloadBlob.contentMD5));
-                }
-            }
-        }
-        var downloadedBlob = getAzureBlobProperties(specifiedContainerName, specifiedBlobName, getStorageAccountOptions(options), _);
+      }
+    }
+    var downloadedBlob = getAzureBlobProperties(specifiedContainerName, specifiedBlobName, getStorageAccountOptions(options), _);
         if (downloadedBlob) {
-            downloadedBlob['fileName'] = fullName;
-        }
-
-        cli.interaction.formatOutput(downloadedBlob, function (data) {
-            logger.info(util.format($('File saved as %s'), data.fileName));
-        });
-    }
-
-    /**
-    * Get a printer for speed summary
-    */
-    function getSpeedPrinter(summary) {
-        var clearBuffer = new Buffer(79, 'utf8');
-        clearBuffer.fill(' ');
-        clearBuffer = clearBuffer.toString();
-        var done = false;
+      downloadedBlob['fileName'] = fullName;
+    }
+
+    cli.interaction.formatOutput(downloadedBlob, function (data) {
+      logger.info(util.format($('File saved as %s'), data.fileName));
+    });
+  }
+
+  /**
+  * Get a printer for speed summary
+  */
+  function getSpeedPrinter(summary) {
+    var clearBuffer = new Buffer(79, 'utf8');
+    clearBuffer.fill(' ');
+    clearBuffer = clearBuffer.toString();
+    var done = false;
         return function (newline) {
             if (logger.format().json || done) return;
-            var tips = util.format($('Percentage: %s%% (%s/%s) Average Speed: %s Elapsed Time: %s '), summary.getCompletePercent(),
-              summary.getCompleteSize(), summary.getTotalSize(), summary.getAverageSpeed(), summary.getElapsedSeconds());
-            fs.writeSync(1, '\r' + clearBuffer + '\r');
-            process.stdout.write(tips);
-            if (newline) {
-                process.stdout.write('\n');
-                done = true;
-            }
-        };
-    }
-
-    /**
-    * Patch for azure node sdk
+      var tips = util.format($('Percentage: %s%% (%s/%s) Average Speed: %s Elapsed Time: %s '), summary.getCompletePercent(),
+        summary.getCompleteSize(), summary.getTotalSize(), summary.getAverageSpeed(), summary.getElapsedSeconds());
+      fs.writeSync(1, '\r' + clearBuffer + '\r');
+      process.stdout.write(tips);
+      if (newline) {
+        process.stdout.write('\n');
+        done = true;
+      }
+    };
+  }
+
+  /**
+  * Patch for azure node sdk
+  */
+  function applyBlobServicePatch(blobService) {
+    var self = blobService;
+
+    /*
+    * List all containers
+    * NOTICE: All the caller should use the options parameter since it's just a internal implementation
     */
-    function applyBlobServicePatch(blobService) {
-        var self = blobService;
-
-        /*
-        * List all containers
-        * NOTICE: All the caller should use the options parameter since it's just a internal implementation
-        */
-        blobService.listAllContainers = function (options, callback) {
+    blobService.listAllContainers = function (options, callback) {
             StorageUtil.listWithContinuation(blobService.listContainersSegmentedWithPrefix, blobService, options.prefix, null, options, callback);
-        };
-
-        /*
-        * List all blobs
-        * NOTICE: All the caller should use the options parameter since it's just a internal implementation
-        */
-        blobService.listAllBlobs = function (container, options, callback) {
+    };
+
+    /*
+    * List all blobs
+    * NOTICE: All the caller should use the options parameter since it's just a internal implementation
+    */
+    blobService.listAllBlobs = function (container, options, callback) {
             StorageUtil.listWithContinuation(blobService.listBlobsSegmentedWithPrefix, blobService, container, options.prefix, null, options, callback);
-        };
-    }
+    };
+  }
 };