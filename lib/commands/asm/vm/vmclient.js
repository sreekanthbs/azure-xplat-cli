// 
// Copyright (c) Microsoft and contributors.  All rights reserved.
// 
// Licensed under the Apache License, Version 2.0 (the "License");
// you may not use this file except in compliance with the License.
// You may obtain a copy of the License at
//   http://www.apache.org/licenses/LICENSE-2.0
// 
// Unless required by applicable law or agreed to in writing, software
// distributed under the License is distributed on an "AS IS" BASIS,
// WITHOUT WARRANTIES OR CONDITIONS OF ANY KIND, either express or implied.
// 
// See the License for the specific language governing permissions and
// limitations under the License.
// 
var _ = require('underscore');
var fs = require('fs');
var url = require('url');
var async = require('async');
var util = require('util');
var utils = require('../../../util/utils');
var blobUtils = require('../../../util/blobUtils');
var pageBlob = require('../iaas/upload/pageBlob');
var CommunityUtil = require('../../../util/communityUtil');
var crypto = require('crypto');
var EndPointUtil = require('../vm/endpointUtil');
var underscore = require('underscore');
var $ = utils.getLocaleString;
var profile = require('../../../util/profile');
var path = require('path');
var openssl = require('openssl-wrapper');

function VMClient(cli, subscription) {
  this.cli = cli;
  this.subscription = subscription;
}

_.extend(VMClient.prototype, {

  createVM: function (dnsName, imageName, userName, password, options, callback, logger) {
    var self = this;
    var dnsPrefix = utils.getDnsPrefix(dnsName);
    var vmSize = getVMSize(options, logger, callback);

    if (options.rdp) {
      if (typeof options.rdp === 'boolean') {
        options.rdp = 3389;
      } else if ((options.rdp != parseInt(options.rdp, 10)) || (options.rdp > 65535)) {
        callback(new Error($('--rdp [port] must be an integer less than or equal to 65535')));
      }
    }

    if (options.ssh) {
      if (typeof options.ssh === 'boolean') {
        options.ssh = 22;
      } else if ((options.ssh != parseInt(options.ssh, 10)) || (options.ssh > 65535)) {
        callback(new Error($('--ssh [port] must be an integer less than or equal to 65535')));
      }
    } else if (!options.sshPassword) {
      callback(new Error($('--no-ssh-password can only be used with the --ssh-cert parameter')));
    }

    if (options.customData) {
      // Size of customData file should be less then 64 KB
      var stats = fs.statSync(options.customData);
      var maxSize = 65535; // 64 KB

      if (stats['size'] > maxSize) {
        callback(new Error($('--custom-data must be less then 64 KB')));
      }
    }

<<<<<<< HEAD
    var computeManagementClient = this.createComputeManagementClient();
    var managementClient = this.createManagementClient();
    var storageClient = this.createStorageClient();
    var networkClient = this.createNetworkClient();
=======
    var computeManagementClient = self.createComputeManagementClient();
    var managementClient = self.createManagementClient();
    var storageClient = self.createStorageClient();
    var networkClient = self.createNetworkClient();
>>>>>>> 0df413a3

    createVM({
      dnsPrefix: dnsPrefix,
      imageName: imageName,
      password: password,
      userName: userName,
      subscription: options.subscription,
      size: vmSize,
      location: options.location,
      affinityGroup: options.affinityGroup,
      imageTarget: options.blobUrl,
      ssh: options.ssh,
      sshCert: options.sshCert,
      logger: logger,
      noSshPassword: options.sshPassword === false,
      rdp: options.rdp,
      connect: options.connect,
      community: options.community,
      vmName: options.vmName,
      virtualNetworkName: options.virtualNetworkName,
      subnetNames: options.subnetNames,
      availabilitySet: options.availabilitySet,
      customData: options.customData,
      computeManagementClient: computeManagementClient,
      managementClient: managementClient,
      storageClient: storageClient,
      networkClient : networkClient
<<<<<<< HEAD
    }, callback, logger);
=======
    }, callback, logger, self.cli);
>>>>>>> 0df413a3
  },

  createVMfromJson: function (dnsName, roleFile, options, callback, logger) {
    var self = this;

    function stripBOM(content) {
      // Remove byte order marker. This catches EF BB BF (the UTF-8 BOM)
      // because the buffer-to-string conversion in `fs.readFileSync()`
      // translates it to FEFF, the UTF-16 BOM.
      if (content.charCodeAt(0) === 0xFEFF || content.charCodeAt(0) === 0xFFFE) {
        content = content.slice(1);
      }
      return content;
    }

    var dnsPrefix = utils.getDnsPrefix(dnsName);
    logger.verbose(util.format($('Loading role file: %s'), roleFile));
    var jsonFile = fs.readFileSync(roleFile, 'utf8');
    var role = JSON.parse(stripBOM(jsonFile));

    // remove resourceExtensionReferences if empty
    if (role.resourceExtensionReferences.length === 0) {
      delete role.resourceExtensionReferences;
    }

<<<<<<< HEAD
    var computeManagementClient = this.createComputeManagementClient();
    var managementClient = this.createManagementClient();
    var storageClient = this.createStorageClient();
    var networkClient = this.createNetworkClient();
=======
    var computeManagementClient = self.createComputeManagementClient();
    var managementClient = self.createManagementClient();
    var storageClient = self.createStorageClient();
    var networkClient = self.createNetworkClient();
>>>>>>> 0df413a3

    createVM({
      subscription: options.subscription,
      location: options.location,
      affinityGroup: options.affinityGroup,
      dnsPrefix: dnsPrefix,
      connect: options.connect,
      role: role,
      sshCert: options.sshCert,
      virtualNetworkName: options.virtualNetworkName,
      computeManagementClient: computeManagementClient,
      managementClient: managementClient,
      storageClient: storageClient,
      networkClient : networkClient
<<<<<<< HEAD
    }, callback, logger);
=======
    }, callback, logger, self.cli);
>>>>>>> 0df413a3

  },

  listVMs: function (options, callback, logger) {
    var self = this;
    self.getDeployments(options, function (error, deployments) {
      if (error) {
        return callback(error);
      } else {
        var vms = [];
        if (deployments.length > 0) {
          for (var i = 0; i < deployments.length; i++) {
            var roles = deployments[i].deploy.roles;
            if (roles) {
              for (var j = 0; j < roles.length; j++) {
                if (roles[j].roleType === 'PersistentVMRole') {
                  vms.push(createVMView(roles[j], deployments[i]));
                }
              }
            }
          }
        }

        self.cli.interaction.formatOutput(vms, function (outputData) {
          if (outputData.length === 0) {
            logger.info($('No VMs found'));
          } else {
            logger.table(outputData, function (row, item) {
              row.cell($('Name'), item.VMName);
              row.cell($('Status'), item.InstanceStatus);
              row.cell($('Location'), item.Location ? item.Location : item.AffinityGroup);
              row.cell($('DNS Name'), item.DNSName);
              row.cell($('IP Address'), item.IPAddress);
            });
          }
        });

        return callback();
      }
    });
  },

  showVM: function (name, options, callback, logger) {
    var self = this;
    self.getDeployments(options, function (error, deployments) {
      if (error) {
        return callback(error);
      } else {
        var vms = [];
        for (var i = 0; i < deployments.length; i++) {
          var roles = deployments[i].deploy.roles;
          if (roles) {
            for (var j = 0; j < roles.length; j++) {
              if (roles[j].roleType === 'PersistentVMRole' &&
                roles[j].roleName === name) {
                vms.push(createVMView(roles[j], deployments[i]));
              }
            }
          }
        }

        // got vms, show detailed info about it
        if (vms.length > 0) {
          var vmOut = vms.length === 1 ? vms[0] : vms;
          if (logger.format().json) {
            logger.json(vmOut);
          } else {
            utils.logLineFormat(vmOut, logger.data);
          }
        } else {
          logger.warn($('No VMs found'));
        }

        return callback();
      }
    });
  },

  deleteVM: function (vmName, options, callback, logger) {
    var self = this;
    var computeManagementClient = self.createComputeManagementClient();
    self.getDeployments(options, function (error, deployments) {
      if (error) {
        return callback(error);
      } else {
        options.dnsPrefix = options.dnsName;
        var found = null;
        var role = null;

        for (var i = 0; i < deployments.length; i++) {
          var roles = deployments[i].deploy.roles;
          if (roles) {
            for (var j = 0; j < roles.length; j++) {
              if (roles[j].roleType === 'PersistentVMRole' &&
                roles[j].roleName === vmName) {
                if (found) {
                  // found duplicates, emit error
                  return callback(new Error($('VM name is not unique')));
                }

                found = deployments[i];
                role = roles[j];
              }
            }
          }
        }

        // got unique vm, delete it
        if (found) {
          var deleteVMInternal = function () {
            var progress = self.cli.interaction.progress($('Deleting VM'));
            deleteRoleOrDeployment(computeManagementClient, found.svc, found.deploy, vmName, options, self.cli, callback, progress);
          };

          // confirm deleting if required
          if (options.quiet)
            deleteVMInternal();
          else self.cli.interaction.confirm(util.format($('Delete the VM %s ? [y/n] '), vmName), function (dummy, shouldDelete) {
            if (shouldDelete) {
              deleteVMInternal();
            } else {
              return callback();
            }
          });
        } else {
          logger.warn($('No VMs found'));
          return callback();
        }
      }
    });
  },

  startVM: function (name, options, callback, logger) {
    var self = this;
    var computeManagementClient = self.createComputeManagementClient();
    self.getDeployments(options, function (error, deployments) {
      if (error) {
        return callback(error);
      } else {
        var found = null;

        for (var i = 0; i < deployments.length; i++) {
          var roles = deployments[i].deploy.roles;
          if (roles) {
            for (var j = 0; j < roles.length; j++) {
              if (roles[j].roleType === 'PersistentVMRole' &&
                roles[j].roleName === name) {
                if (found) {
                  // found duplicates, emit error
                  return callback(new Error($('VM name is not unique')));
                }
                found = deployments[i];
                found.roleInstance = getRoleInstance(roles[j].roleName, deployments[i].deploy);
              }
            }
          }
        }

        // got unique vm, start it
        if (found) {
          var progress = self.cli.interaction.progress($('Starting VM'));
          computeManagementClient.virtualMachines.start(found.svc, found.deploy.name,
            found.roleInstance.instanceName, function (error) {
              progress.end();
              return callback(error);
            });
        } else {
          logger.warn($('No VMs found'));
          return callback();
        }
      }
    });
  },

  restartVM: function (name, options, callback, logger) {
    var self = this;
    var computeManagementClient = self.createComputeManagementClient();
    self.getDeployments(options, function (error, deployments) {
      if (error) {
        return callback(error);
      } else {
        var found = null;

        for (var i = 0; i < deployments.length; i++) {
          var roles = deployments[i].deploy.roles;
          if (roles) {
            for (var j = 0; j < roles.length; j++) {
              if (roles[j].roleType === 'PersistentVMRole' &&
                roles[j].roleName === name) {
                if (found) {
                  // found duplicates, emit error
                  return callback(new Error($('VM name is not unique')));
                }
                found = deployments[i];
                found.roleInstance = getRoleInstance(roles[j].roleName, deployments[i].deploy);
              }
            }
          }
        }

        // got unique vm, restart it
        if (found) {
          var progress = self.cli.interaction.progress($('Restarting VM'));
          computeManagementClient.virtualMachines.restart(found.svc, found.deploy.name,
            found.roleInstance.instanceName, function (error) {
              progress.end();
              return callback(error);
            });
        } else {
          logger.warn($('No VMs found'));
          return callback();
        }
      }
    });
  },

  shutdownVM: function (name, options, callback, logger) {
    var self = this;
    var computeManagementClient = self.createComputeManagementClient();
    self.getDeployments(options, function (error, deployments) {
      if (error) {
        return callback(error);
      } else {
        var found = null;

        for (var i = 0; i < deployments.length; i++) {
          var roles = deployments[i].deploy.roles;
          if (roles) {
            for (var j = 0; j < roles.length; j++) {
              if (roles[j].roleType === 'PersistentVMRole' &&
                roles[j].roleName === name) {
                if (found) {
                  // found duplicates, emit error
                  return callback(new Error($('VM name is not unique')));
                }
                found = deployments[i];
                found.roleInstance = getRoleInstance(roles[j].roleName, deployments[i].deploy);
              }
            }
          }
        }

        // got unique vm, shutting down it
        if (found) {
          var parameters = {
            postShutdownAction: 'StoppedDeallocated'
          };

          // if --stay-provisioned argument is provided shutdown vm to "Stopped" state
          if (options.stayProvisioned) {
            parameters.postShutdownAction = 'Stopped';
          }

          var progress = self.cli.interaction.progress($('Shutting down VM'));
          computeManagementClient.virtualMachines.shutdown(found.svc, found.deploy.name,
            found.roleInstance.instanceName, parameters, function (error) {
              progress.end();
              return callback(error);
            });
        } else {
          logger.warn($('No VMs found'));
          return callback();
        }
      }
    });
  },

  captureVM: function (vmName, targetImageName, options, callback, logger) {
    var self = this;

    if (!options['delete']) {
      // Using this option will warn the user that the machine will be deleted
      logger.help($('Reprovisioning a captured VM is not yet supported'));
      return callback('required --delete option is missing');
    }

    var computeManagementClient = self.createComputeManagementClient();

    self.getDeployments(options, function (error, deployments) {
      if (error) {
        return callback(error);
      } else {
        var found = null;

        for (var i = 0; i < deployments.length; i++) {
          var roles = deployments[i].deploy.roles;
          if (roles) {
            for (var j = 0; j < roles.length; j++) {
              if (roles[j].roleType === 'PersistentVMRole' &&
                roles[j].roleName === vmName) {
                if (found) {
                  // found duplicates, emit error
                  return callback($('VM name is not unique'));
                }

                found = deployments[i];
                found.roleInstance = getRoleInstance(roles[j].roleName, deployments[i].deploy);
              }
            }
          }
        }

        // got unique vm, capture it
        if (found) {

          var captureOptions = {
            postCaptureAction: 'Delete',
            targetImageName: targetImageName,
            targetImageLabel: options.label || targetImageName // does not work without label
          };

          var progress = self.cli.interaction.progress($('Capturing VM'));

          computeManagementClient.virtualMachines.captureOSImage(found.svc, found.deploy.name, found.roleInstance.instanceName, captureOptions, function (error) {
            progress.end();
            return callback(error);
          });

        } else {
          logger.warn($('No VMs found'));
          return callback();
        }
      }
    });
  },

  exportVM: function (vmName, filePath, options, callback, logger) {
    var self = this;
    self.getDeployments(options, function (error, deployments) {
      if (error) {
        return callback(error);
      } else {
        var found = null;

        for (var i = 0; i < deployments.length; i++) {
          var roles = deployments[i].deploy.roles;
          if (roles) {
            for (var j = 0; j < roles.length; j++) {
              if (roles[j].roleType === 'PersistentVMRole' &&
                roles[j].roleName === vmName) {
                if (found) {
                  // found duplicates, emit error
                  return callback(new Error($('VM name is not unique')));
                }
                found = roles[j];
              }
            }
          }
        }

        // got unique role, export to file
        if (found) {
          var progress = self.cli.interaction.progress('Exporting the VM');

          var prepareForExport = function (role) {
            for (var key in role) {
              // Remove namespace @ node
              if (key === '@' || key === 'OsVersion') {
                delete role[key];
              } else if (key === 'dataVirtualHardDisks') {
                // Remove Links of all DataVirtualHardDisks since
                // while importing we need to pass only DiskName
                // which will be already linked with a vhd
                for (var i = 0; i < role[key].length; i++) {
                  delete role[key][i].mediaLink;
                  // delete role[key][i].sourceMediaLink; property is deprecated
                }
              } else if (key === 'oSVirtualHardDisk') {
                delete role[key].mediaLink;
                delete role[key].sourceImageName;
              }

              // Remove namespace in inner objects
              if (typeof role[key] === 'object') {
                prepareForExport(role[key]);
              }
            }
          };

          prepareForExport(found);

          if (found.dataVirtualHardDisks.length && !found.dataVirtualHardDisks[0].logicalUnitNumber) {
            found.dataVirtualHardDisks[0].logicalUnitNumber = '0';
          }

          progress.end();
          var roleAsString = JSON.stringify(found);
          fs.writeFile(filePath, roleAsString, function (err) {
            if (err) {
              return callback(err);
            } else {
              logger.info(util.format($('VM %s exported to %s'), vmName, filePath));
              return callback();
            }
          });

        } else {
          logger.warn($('No VMs found'));
          return callback();
        }
      }
    });
  },

  listLocations: function (options, callback, logger) {
    var self = this;
    var managementClient = self.createManagementClient();
    var progress = self.cli.interaction.progress($('Getting locations'));

    managementClient.locations.list(function (error, response) {
      progress.end();
      if (error) {
        return callback(error);
      } else {
        var locations = response.locations;

        if (locations.length === 0) {
          logger.info($('No locations found'));
        } else {
          self.cli.interaction.formatOutput(locations, function (outputData) {
            if (outputData.length === 0) {
              logger.info($('No locations'));
            } else {
              logger.table(outputData, function (row, item) {
                row.cell($('Name'), item.name);
              });
            }
          });
        }

        return callback();
      }
    });

  },

  createEP: function (vmName, lbport, vmport, options, callback, logger) {
    var self = this;
    var endPointUtil = new EndPointUtil();
    var epInput = {};
    epInput.lbPort = {
      'value': lbport,
      'argName': 'lb-port'
    };

    if (vmport) {
      epInput.vmPort = {
        'value': vmport,
        'argName': 'vm-port'
      };
    }

    if (options.endpointName) {
      epInput.name = {
        'value': options.endpointName,
        'argName': '--endpoint-name'
      };
    }

    if (options.endpointProtocol) {
      epInput.protocol = {
        'value': options.endpointProtocol,
        'argName': '--endpoint-protocol'
      };
    }

    if (options.lbSetName) {
      epInput.lbSetName = {
        'value': options.lbSetName,
        'argName': '--lb-set-name'
      };
    }

    if (options.probePort) {
      epInput.probePort = {
        'value': options.probePort,
        'argName': '--probe-port'
      };
    }

    if (options.probeProtocol) {
      epInput.probeProtocol = {
        'value': options.probeProtocol,
        'argName': '--probe-protocol'
      };
    }

    if (options.probePath) {
      epInput.probePath = {
        'value': options.probePath,
        'argName': '--probe-path'
      };
    }

    if (options.enableDirectServerReturn) {
      epInput.directServerReturn = {
        'value': 'true',
        'argName': '--enable-direct-server-return'
      };
    }

    var result = endPointUtil.verifyAndGetEndPointObj(epInput, [], false); // endpoint parameters validation
    if (result.error) {
      return callback(new Error(result.error));
    }

    var newEndPoints = result.endPoint;

    var newEndPointsResult = endPointUtil.verifyEndPoints(newEndPoints);
    if (newEndPointsResult.error) {
      return callback(new Error(newEndPointsResult.error));
    }

    var computeManagementClient = self.createComputeManagementClient();

    self.getDeployments(options, function (error, deployments) {
      if (error) {
        return callback(error);
      } else {
        var result = getVMDeployment(deployments, vmName);
        if (result.error) {
          return callback(result.error);
        } else {
          // Get all LB settings defined in this hosted service
          var lbsetConfigs = endPointUtil.getAllLBSettings(result.deployment.deploy.roles);
          // If any of the new endpoint has lb set name, if same lb settings is
          // defined for this hosted service then overwrite user provided lb
          // settings with this.
          for (var l = 0; l < newEndPoints.length; l++) {
            var lbSetName = newEndPoints[l].loadBalancedEndpointSetName;
            if (lbSetName) {
              lbSetName = lbSetName.toLowerCase();
              if (lbSetName in lbsetConfigs) {
                if (underscore.contains(lbsetConfigs[lbSetName].VmNames, name)) {
                  return callback(new Error(
                    util.format($('this VM already has an endpoint with lb set name %s. lb set name should be unique'),
                      lbSetName)));
                }

                logger.info(util.format($('cloud service already has an lb set defined with name %s, using this existing lb settings configuration'),
                  lbSetName));

                newEndPoints[l].loadBalancerProbe =
                  lbsetConfigs[lbSetName].ProbSettings;
                newEndPoints[l].enableDirectServerReturn =
                  lbsetConfigs[lbSetName].enableDirectServerReturn;
              }
            }
          }

          var progress = self.cli.interaction.progress('Reading network configuration');

          computeManagementClient.virtualMachines.get(result.deployment.svc, result.deployment.deploy.name, vmName, function (error, response) {
            progress.end();
            if (error) {
              return callback(error);
            } else {
              var persistentVMRole = response;
              var configurationSets = persistentVMRole.configurationSets;
              var m = 0;
              for (; m < configurationSets.length; m++) {
                if (configurationSets[m].configurationSetType === 'NetworkConfiguration') {
                  break;
                }
              }

              if (!configurationSets[m].inputEndpoints) {
                configurationSets[m].inputEndpoints = [];
              }

              var endpoints = configurationSets[m].inputEndpoints;
              var endpointCount = endpoints.length;

              for (var n = 0; n < endpointCount; n++) {
                var key = endpoints[n].port + ':' + endpoints[n].protocol;
                if (key in newEndPointsResult.protocolPorts) {
                  return callback(new Error(
                    util.format($('this VM already has a %s load balancer port %s. lb port and protocol together should be unique'),
                      endpoints[n].protocol, endpoints[n].port)));
                }

                key = endpoints[n].name.toLowerCase();
                if (key in newEndPointsResult.endPointNames) {
                  return callback(new Error(
                    util.format($('this VM already has an endpoint with name %s, endpoint name should unique'),
                      key)));
                }
              }

              configurationSets[m].inputEndpoints = configurationSets[m].inputEndpoints.concat(newEndPoints);

              progress = self.cli.interaction.progress($('Updating network configuration'));

              computeManagementClient.virtualMachines.update(result.deployment.svc, result.deployment.deploy.name, vmName, persistentVMRole, function (error) {
                progress.end();
                return callback(error);
              });
            }
          });
        }
      }
    });
  },

  createMultipleEP: function (vmName, endpoints, options, callback, logger) {
    var self = this;
    var message = 'each endpoint in the endpoints argument should be of the form \r\n         <lb-port>[:<vm-port>[:<protocol>[:<enable-direct-server-return>[:<lb-set-name>[:<probe-protocol>[:<probe-port>[:<probe-path>]]]]]]] \r\n         and prob-path Should be relative';
    var endpointsAsList = endpoints.split(',');
    var inputEndpoints = [];
    var endPointUtil = new EndPointUtil();

    endpointsAsList.forEach(function (endpointInfoStr, j) {
      if (!endpointInfoStr) {
        return callback(new Error(message));
      }

      var endpointInfoAsList = endpointInfoStr.split(':');
      if (endpointInfoAsList.length > 8) {
        return callback(new Error(message));
      }

      var i = 0;
      var epInput = {};
      endpointInfoAsList.forEach(function (item) {
        if (!item) {
          return callback(new Error(message));
        }

        switch (i) {
        case 0:
          epInput.lbPort = {
            value: item,
            argName: 'lb-port'
          };
          break;
        case 1:
          epInput.vmPort = {
            value: item,
            argName: 'vm-port'
          };
          break;
        case 2:
          epInput.protocol = {
            value: item,
            argName: 'protocol'
          };
          break;
        case 3:
          epInput.directServerReturn = {
            value: item,
            argName: 'enable-direct-server-return'
          };
          break;
        case 4:
          epInput.lbSetName = {
            value: item,
            argName: 'lb-set-name'
          };
          break;
        case 5:
          epInput.probeProtocol = {
            value: item,
            argName: 'probe-protocol'
          };
          break;
        case 6:
          epInput.probePort = {
            value: item,
            argName: 'probe-port'
          };
          break;
        case 7:
          epInput.probePath = {
            value: item,
            argName: 'probe-path'
          };
          break;
        }

        i++;
      });

      j++;
      var result = endPointUtil.verifyAndGetEndPointObj(epInput, [], false);
      if (result.error) {
        return callback(new Error(util.format('%s (endpoint %s)', result.error, j)));
      }

      inputEndpoints.push(result.endPoint);
    });

    var newEndPoints = inputEndpoints;

    var newEndPointsResult = endPointUtil.verifyEndPoints(newEndPoints);
    if (newEndPointsResult.error) {
      return callback(new Error(newEndPointsResult.error));
    }

    var computeManagementClient = self.createComputeManagementClient();
    self.getDeployments(options, function (error, deployments) {
      if (error) {
        return callback(error);
      } else {
        var result = getVMDeployment(deployments, vmName);
        if (result.error) {
          return callback(result.error);
        } else {
          // Get all LB settings defined in this hosted service
          var lbsetConfigs = endPointUtil.getAllLBSettings(result.deployment.deploy.roles);
          // If any of the new endpoint has lb set name, if same lb settings is
          // defined for this hosted service then overwrite user provided lb
          // settings with this.
          for (var l = 0; l < newEndPoints.length; l++) {
            var lbSetName = newEndPoints[l].loadBalancedEndpointSetName;
            if (lbSetName) {
              lbSetName = lbSetName.toLowerCase();
              if (lbSetName in lbsetConfigs) {
                if (underscore.contains(lbsetConfigs[lbSetName].VmNames, vmName)) {
                  return callback(new Error(
                    util.format($('this VM already has an endpoint with lb set name %s. lb set name should be unique'),
                      lbSetName)));
                }

                logger.info(util.format($('cloud service already has an lb set defined with name %s, using this existing lb settings configuration'),
                  lbSetName));

                newEndPoints[l].loadBalancerProbe =
                  lbsetConfigs[lbSetName].ProbSettings;
                newEndPoints[l].enableDirectServerReturn =
                  lbsetConfigs[lbSetName].EnableDirectServerReturn;
              }
            }
          }

          var progress = self.cli.interaction.progress('Reading network configuration');

          computeManagementClient.virtualMachines.get(result.deployment.svc, result.deployment.deploy.name, vmName, function (error, response) {
            progress.end();
            if (error) {
              return callback(error);
            } else {
              var persistentVMRole = response;
              var configurationSets = persistentVMRole.configurationSets;
              var m = 0;
              for (; m < configurationSets.length; m++) {
                if (configurationSets[m].configurationSetType === 'NetworkConfiguration') {
                  break;
                }
              }

              if (!configurationSets[m].inputEndpoints) {
                configurationSets[m].inputEndpoints = [];
              }

              var endpoints = configurationSets[m].inputEndpoints;
              var endpointCount = endpoints.length;

              for (var n = 0; n < endpointCount; n++) {
                var key = endpoints[n].port + ':' + endpoints[n].protocol;
                if (key in newEndPointsResult.protocolPorts) {
                  return callback(new Error(
                    util.format($('this VM already has a %s load balancer port %s. lb port and protocol together should be unique'),
                      endpoints[n].protocol, endpoints[n].port)));
                }

                key = endpoints[n].name.toLowerCase();
                if (key in newEndPointsResult.endPointNames) {
                  return callback(new Error(
                    util.format($('this VM already has an endpoint with name %s, endpoint name should unique'),
                      key)));
                }
              }

              configurationSets[m].inputEndpoints = configurationSets[m].inputEndpoints.concat(newEndPoints);
              progress = self.cli.interaction.progress($('Updating network configuration'));

              computeManagementClient.virtualMachines.update(result.deployment.svc, result.deployment.deploy.name, vmName, persistentVMRole, function (error) {
                progress.end();
                return callback(error);
              });
            }
          });
        }
      }
    });
  },

  listEPs: function (name, options, callback, logger) {
    var self = this;
    self.getDeployments(options, function (error, deployments) {
      if (error) {
        return callback(error);
      } else {
        var role = null;

        for (var i = 0; i < deployments.length; i++) {
          var roles = deployments[i].deploy.roles;
          if (roles) {
            for (var j = 0; j < roles.length; j++) {
              if (roles[j].roleType === 'PersistentVMRole' &&
                roles[j].roleName === name) {
                if (role) {
                  // found duplicates, emit error
                  return callback(new Error($('VM name is not unique')));
                }
                role = roles[j];
              }
            }
          }
        }

        var endpointName = options.endpointName;

        if (role) {
          var networkConfigSet = getNetworkConfigSet(role, endpointName);
          if (!networkConfigSet.inputEndpoints) {
            if (logger.format().json) {
              logger.json([]);
            } else {
              logger.warn($('No VMs found'));
            }
            return callback();
          } else {
            logger.table(networkConfigSet.inputEndpoints, function (row, item) {
              row.cell('Name', item.name);
              row.cell('Protocol', item.protocol);
              row.cell('Public Port', item.port);
              row.cell('Private Port', item.localPort);
              row.cell('Virtual IP', item.virtualIPAddress || '');
              row.cell('EnableDirectServerReturn', item.enableDirectServerReturn);
              row.cell('Load Balanced', item.loadBalancedEndpointSetName ? 'Yes' : 'No');
            });
            return callback();
          }
        } else {
          logger.warn($('No VMs found'));
          return callback();
        }
      }
    });
  },

  showEP: function (name, options, callback, logger) {
    var self = this;
    self.getDeployments(options, function (error, deployments) {
      if (error) {
        return callback(error);
      } else {
        var role = null;

        for (var i = 0; i < deployments.length; i++) {
          var roles = deployments[i].deploy.roles;
          if (roles) {
            for (var j = 0; j < roles.length; j++) {
              if (roles[j].roleType === 'PersistentVMRole' &&
                roles[j].roleName === name) {
                if (role) {
                  // found duplicates, emit error
                  return callback(new Error($('VM name is not unique')));
                }
                role = roles[j];
              }
            }
          }
        }

        var endpointName = options.endpointName;

        if (role) {
          var networkConfigSet = getNetworkConfigSet(role, endpointName);
          if (!networkConfigSet.inputEndpoints) {
            if (logger.format().json) {
              logger.json([]);
            } else {
              logger.warn($('No VMs found'));
            }
            return callback();
          } else {
            var endpointConfig = {
              Network: {
                Endpoints: networkConfigSet.inputEndpoints
              }
            };
            if (logger.format().json) {
              logger.json(endpointConfig);
            } else {
              utils.logLineFormat(endpointConfig, logger.data);
            }
            return callback();
          }
        } else {
          logger.warn($('No VMs found'));
          return callback();
        }
      }
    });
  },

  deleteEP: function (vmName, endpointName, options, callback) {
    var self = this;
    var computeManagementClient = self.createComputeManagementClient();
    self.getDeployments(options, function (error, deployments) {
      if (error) {
        return callback(error);
      } else {
        var result = getVMDeployment(deployments, vmName);
        if (result.error) {
          return callback(result.error);
        } else {
          var progress = self.cli.interaction.progress('Reading network configuration');

          computeManagementClient.virtualMachines.get(result.deployment.svc, result.deployment.deploy.name, vmName, function (error, response) {
            progress.end();
            if (error) {
              return callback(error);
            } else {
              var persistentVMRole = response;
              var configurationSets = persistentVMRole.configurationSets;
              var m = 0;
              for (; m < configurationSets.length; m++) {
                if (configurationSets[m].configurationSetType === 'NetworkConfiguration') {
                  break;
                }
              }

              var endpoints = configurationSets[m].inputEndpoints;
              var i = -1;
              if (underscore.isArray(endpoints)) {
                i = 0;
                for (; i < endpoints.length; i++) {
                  if (utils.ignoreCaseEquals(endpoints[i].name, endpointName)) {
                    break;
                  }
                }
              }

              if ((i == -1) || (i == endpoints.length)) {
                return callback(util.format($('Endpoint %s not found in the network configuration'), endpointName));
              }

              configurationSets[m].inputEndpoints.splice(i, 1); // remove endpoint
              progress = self.cli.interaction.progress($('Updating network configuration'));

              // persistentVMRole contains vm role without specified endpoint, let's update role
              computeManagementClient.virtualMachines.update(result.deployment.svc, result.deployment.deploy.name, vmName, persistentVMRole, function (error) {
                progress.end();
                return callback(error);
              });
            }
          });
        }
      }
    });
  },

  updateEP: function (vmName, endpointName, options, callback) {
    var self = this;
    var endPointUtil = new EndPointUtil();
    var epNew = {};

    if (options.newEndpointName) {
      var epNameRes = endPointUtil.validateEndPointName(options.newEndpointName, '--new-endpoint-name');
      if (epNameRes.error) {
        return callback(epNameRes.error);
      }

      epNew.name = epNameRes.endpointName;
    }

    if (options.lbPort) {
      var lbpRes = endPointUtil.validatePort(options.lbPort, '--lb-port');
      if (lbpRes.error) {
        return callback(lbpRes.error);
      }

      epNew.port = lbpRes.port;
    }

    if (options.vmPort) {
      var vmpRes = endPointUtil.validatePort(options.vmPort, '--vm-port');
      if (vmpRes.error) {
        return callback(vmpRes.error);
      }

      epNew.localPort = vmpRes.port;
    }

    if (options.endpointProtocol) {
      var eppRes = endPointUtil.validateProtocol(options.endpointProtocol, '--endpoint-protocol');
      if (eppRes.error) {
        return callback(eppRes.error);
      }

      epNew.protocol = eppRes.protocol;
    }

    if (underscore.isEmpty(epNew)) {
      return callback($('one of the optional parameter --new-endpoint-name, --lb-port, --vm-port or --endpoint-protocol is required'));
    }

    var computeManagementClient = self.createComputeManagementClient();

    self.getDeployments(options, function (error, deployments) {
      if (error) {
        return callback(error);
      } else {
        var result = getVMDeployment(deployments, vmName);
        if (result.error) {
          return callback(result.error);
        } else {
          var progress = self.cli.interaction.progress('Reading network configuration');

          computeManagementClient.virtualMachines.get(result.deployment.svc, result.deployment.deploy.name, vmName, function (error, response) {
            progress.end();
            if (error) {
              return callback(error);
            } else {
              var persistentVMRole = response;
              var configurationSets = persistentVMRole.configurationSets;
              var m = 0;
              for (; m < configurationSets.length; m++) {
                if (configurationSets[m].configurationSetType === 'NetworkConfiguration') {
                  break;
                }
              }

              var endpoints = configurationSets[m].inputEndpoints;
              var i = -1;
              if (underscore.isArray(endpoints)) {
                i = 0;
                for (; i < endpoints.length; i++) {
                  if (utils.ignoreCaseEquals(endpoints[i].name, endpointName)) {
                    break;
                  }
                }
              }

              if ((i == -1) || (i == endpoints.length)) {
                return callback(util.format($('Endpoint %s not found in the network configuration'), endpointName));
              }

              var epToUpdate = configurationSets[m].inputEndpoints[i];
              if (epNew.name) {
                epToUpdate.name = epNew.name;
              }

              if (epNew.port) {
                epToUpdate.port = epNew.port;
              }

              if (epNew.localPort) {
                epToUpdate.localPort = epNew.localPort;
              }

              if (epNew.protocol) {
                epToUpdate.protocol = epNew.protocol;
              }

              var message = null;

              for (var j = 0; j < endpoints.length; j++) {
                if (i != j) {
                  if (utils.ignoreCaseEquals(endpoints[j].name, epToUpdate.name)) {
                    message = util.format($('An endpoint with name %s already exists'), epToUpdate.name);
                    break;
                  }

                  var portAsInt = parseInt(endpoints[j].port, 10);
                  if ((portAsInt == epToUpdate.port) && (utils.ignoreCaseEquals(endpoints[j].protocol, epToUpdate.protocol))) {
                    message = util.format($('this VM already has an %s load balancer port %s, lb port and protocol together should be unique'),
                      epToUpdate.protocol, epToUpdate.port);
                    break;
                  }
                }
              }

              if (message) {
                return callback(message);
              }

              configurationSets[m].inputEndpoints[i] = epToUpdate;
              progress = self.cli.interaction.progress($('Updating network configuration'));

              computeManagementClient.virtualMachines.update(result.deployment.svc, result.deployment.deploy.name, vmName, persistentVMRole, function (error) {
                progress.end();
                return callback(error);
              });
            }
          });
        }
      }
    });

  },

  uploadDataDisk: function (sourcePath, blobUrl, storageAccountKey, options, callback, logger) {
    var self = this;
    if (/^https?\:\/\//i.test(sourcePath)) {
      logger.verbose('Copying blob from ' + sourcePath);
      if (options.md5Skip || options.parallel !== 96 || options.baseVhd) {
        logger.warn('--md5-skip, --parallel and/or --base-vhd options will be ignored');
      }
      if (!options.forceOverwrite) {
        logger.warn('Any existing blob will be overwritten' + (blobUrl ? ' at ' + blobUrl : ''));
      }
      var progress = self.cli.interaction.progress('Copying blob');
      pageBlob.copyBlob(sourcePath, options.sourceKey, blobUrl, storageAccountKey, function (error, blob, response) {
        progress.end();
        logger.silly(util.inspect(response, null, null, true));
        if (!error) {
          logger.silly('Status : ' + response.copyStatus);
        }

        return callback(error);
      });
    } else {
      var uploadOptions = {
        verbose: self.cli.verbose ||
          logger.format().level === 'verbose' ||
          logger.format().level === 'silly',
        skipMd5: options.md5Skip,
        force: options.forceOverwrite,
        vhd: true,
        threads: options.parallel,
        parentBlob: options.baseVhd,
        exitWithError: callback,
        logger: logger
      };

      pageBlob.uploadPageBlob(blobUrl, storageAccountKey, sourcePath, uploadOptions, callback);
    }

  },

  attachDataDisk: function (vmName, diskImageName, options, callback, logger) {
    var self = this;

    self.diskAttachDetach({
      subscription: options.subscription,
      name: vmName,
      dnsName: options.dnsName,
      size: null,
      isDiskImage: true,
      url: diskImageName,
      attach: true,
      logger: logger
    }, callback);

  },

  attachNewDataDisk: function (vmName, size, blobUrl, options, callback, logger) {
    var self = this;

    var sizeAsInt = utils.parseInt(size);
    if (isNaN(sizeAsInt)) {
      return callback('size-in-gb must be an integer');
    }

    self.diskAttachDetach({
      subscription: options.subscription,
      name: vmName,
      dnsName: options.dnsName,
      size: sizeAsInt,
      isDiskImage: false,
      url: blobUrl,
      attach: true,
      logger: logger
    }, callback);

  },

  detachDataDisk: function (vmName, lun, options, callback, logger) {
    var self = this;

    var lunAsInt = utils.parseInt(lun);
    if (isNaN(lunAsInt)) {
      return callback('lun must be an integer');
    }

    self.diskAttachDetach({
      subscription: options.subscription,
      name: vmName,
      dnsName: options.dnsName,
      lun: lunAsInt,
      attach: false,
      logger: logger
    }, callback);

  },

  getDeployments: function (options, callback) {
    var self = this;
    var computeManagementClient = self.createComputeManagementClient();
    var deployments = [];

    var progress = self.cli.interaction.progress($('Getting virtual machines'));

    var getDeploymentSlot = function (hostedServices) {
      async.each(hostedServices, function (hostedService, cb) {
        computeManagementClient.deployments.getBySlot(hostedService.serviceName, 'Production', function (error, response) {
          if (error) {
            if (error.code === 'ResourceNotFound') {
              return cb(null);
            } else {
              return cb(error);
            }
          }

          var deployment = {
            svc: hostedService.serviceName,
            deploy: response
          };

          if (hostedService && hostedService.properties) {
            deployment.Location = hostedService.properties.location;
            deployment.AffinityGroup = hostedService.properties.affinityGroup;
          }

          deployments.push(deployment);

          cb(null);
        });
      }, function (err) {
        progress.end();
        return callback(err, deployments);
      });
    };

    // get deployment by slot. Checks which slots to query.
    options.dnsPrefix = options.dnsPrefix || utils.getDnsPrefix(options.dnsName, true);
    if (options.dnsPrefix) {
      getDeploymentSlot([{
        serviceName: options.dnsPrefix
      }]);
    } else {
      computeManagementClient.hostedServices.list(function (error, response) {
        if (error) {
          return callback(error);
        }

        return getDeploymentSlot(response.hostedServices);
      });
    }
  },

  diskAttachDetach: function (options, callback) {
    var self = this;
    var lookupOsDiskUrl = false;
    var diskInfo = {};
    var computeManagementClient = self.createComputeManagementClient();

    if (!options.isDiskImage) {
      if (!options.url || !url.parse(options.url).protocol) {
        // If the blob url is not provide or partially provided, we need see
        // what storage account is used by VM's OS disk.
        lookupOsDiskUrl = true;
      } else {
        diskInfo.mediaLinkUri = options.url;
      }
    } else {
      diskInfo.name = options.url;
    }

    self.getDeployments(options, function (error, deployments) {
      if (error) {
        return callback(error);
      } else {
        var found = null;

        for (var i = 0; i < deployments.length; i++) {
          var roles = deployments[i].deploy.roles;
          if (roles) {
            for (var j = 0; j < roles.length; j++) {
              if (roles[j].roleType === 'PersistentVMRole' &&
                roles[j].roleName === options.name) {
                if (found) {
                  // found duplicates, emit error
                  return callback(new Error($('VM name is not unique')));
                }
                found = deployments[i];
                found.dataVirtualHardDisks = roles[j].dataVirtualHardDisks;
                found.osDisk = roles[j].oSVirtualHardDisk;
              }
            }
          }
        }

        // got unique role under a deployment and service, add disk
        if (found) {
          var progress;
          if (options.attach) {
            // Check if we need to set the disk url based on the VM OS disk
            if (lookupOsDiskUrl) {
              if (options.url) {
                var parsed = url.parse(found.osDisk.mediaLink);
                diskInfo.mediaLinkUri = parsed.protocol + '//' + parsed.host + '/' + options.url;
              } else {
                diskInfo.mediaLinkUri = found.osDisk.mediaLink.slice(0, found.osDisk.mediaLink.lastIndexOf('/')) +
                  '/' + options.name + '-' + crypto.randomBytes(8).toString('hex') + '.vhd';
              }

              options.logger.verbose('Disk MediaLink: ' + diskInfo.mediaLinkUri);
            }

            var maxLun = -1;
            for (var k = 0; k < found.dataVirtualHardDisks.length; k++) {
              var lun = found.dataVirtualHardDisks[k].logicalUnitNumber ? parseInt(found.dataVirtualHardDisks[k].logicalUnitNumber, 10) : 0;
              maxLun = Math.max(maxLun, lun);
            }

            var nextLun = maxLun + 1;
            diskInfo.logicalUnitNumber = nextLun;

            if (options.size) {
              diskInfo.logicalDiskSizeInGB = options.size;
            } else {
              // computeManagementClient.virtualMachineDisks.createDataDisk
              // requires logicalDiskSizeInGB and mediaLinkUri parameters,
              // let's init it with dummy values (will be ignored by azure sdk)
              diskInfo.logicalDiskSizeInGB = 5;
              diskInfo.mediaLinkUri = 'http://dummy';
            }

            diskInfo.hostCaching = 'None';
            diskInfo.label = found.svc + '-' + found.deploy.name + '-' + options.name + '-' + nextLun;
            options.logger.verbose('Disk Lun: ' + nextLun);
            options.logger.verbose('Disk Label: ' + diskInfo.label);

            progress = self.cli.interaction.progress('Adding Data-Disk');

            computeManagementClient.virtualMachineDisks.createDataDisk(found.svc, found.deploy.name, options.name, diskInfo, function (error) {
              progress.end();
              // TODO: azure sdk returns empty 'Error' object if operation completed successfully
              if (error && error.message === '') {
                return callback(null);
              }
              return callback(error);
            });
          } else {
            progress = self.cli.interaction.progress('Removing Data-Disk');

            computeManagementClient.virtualMachineDisks.deleteDataDisk(found.svc, found.deploy.name, options.name, options.lun, {}, function (error) {
              progress.end();
              return callback(error);
            });
          }
        } else {
          options.logger.warn('No VMs found');
          return callback();
        }
      }
    });
  },

  createServiceManagementService: function () {
    var self = this;
    return utils.createServiceManagementService(profile.current.getSubscription(self.subscription), self.cli.output);
  },

  createComputeManagementClient: function () {
    var self = this;
    return utils._createComputeClient(profile.current.getSubscription(self.subscription), self.cli.output);
  },

  createManagementClient: function () {
    var self = this;
    return utils._createManagementClient(profile.current.getSubscription(self.subscription), self.cli.output);
  },

  createStorageClient: function () {
    var self = this;
    return utils._createStorageClient(profile.current.getSubscription(self.subscription), self.cli.output);
  },

  createNetworkClient: function () {
    var self = this;
    return utils._createNetworkClient(profile.current.getSubscription(self.subscription), self.cli.output);
  },

  createNetworkClient: function () {
    return utils._createNetworkClient(profile.current.getSubscription(this.subscription), this.cli.output);
  },

  createDockerVM: function (dnsName, imageName, userName, password, options, callback, logger) {
    var self = this;
    if (userName.toLowerCase() === 'docker') {
      return callback(new Error($('docker is not valid username for docker vm. Please specify another username.')));
    }

    var dnsPrefix = utils.getDnsPrefix(dnsName);
    var vmSize = getVMSize(options, logger, callback);

    if (options.ssh) {
      if (typeof options.ssh === 'boolean') {
        options.ssh = 22;
      } else if ((options.ssh != parseInt(options.ssh, 10)) || (options.ssh > 65535)) {
        callback(new Error($('--ssh [port] must be an integer less than or equal to 65535')));
      }
    } else if (!options.sshPassword) {
      callback(new Error($('--no-ssh-password can only be used with the --ssh-cert parameter')));
    }

    if ((options.dockerPort && typeof options.dockerPort === 'boolean') || !options.dockerPort) {
      options.dockerPort = 4243;
    }

    if ((options.dockerCertDir && typeof options.dockerCertDir === 'boolean') || !options.dockerCertDir) {
      var homePath = process.env[(process.platform == 'win32') ? 'USERPROFILE' : 'HOME'];
      options.dockerCertDir = path.join(homePath, '.docker');
    }

<<<<<<< HEAD
    var computeManagementClient = this.createComputeManagementClient();
    var managementClient = this.createManagementClient();
    var storageClient = this.createStorageClient();
    var networkClient = this.createNetworkClient();
=======
    var computeManagementClient = self.createComputeManagementClient();
    var managementClient = self.createManagementClient();
    var storageClient = self.createStorageClient();
    var networkClient = self.createNetworkClient();
>>>>>>> 0df413a3

    options.userName = userName;
    options.password = password;
    options.size = vmSize;
    options.dnsPrefix = dnsPrefix;
    options.imageName = imageName;
    options.noSshPassword = options.sshPassword === false;
    options.logger = logger;
    options.computeManagementClient = computeManagementClient;
    options.managementClient = managementClient;
    options.storageClient = storageClient;
    options.networkClient = networkClient;

    return createDockerVM(dnsName, options, logger, self.cli, callback);
  }
});

// default service options
var svcParams = {
  label: '',
  description: 'Implicitly created hosted service'
};

// helpers methods
function createVMView(role, deployment) {
  var roleInstance = getRoleInstance(role.roleName, deployment.deploy);
  var networkConfigSet = getNetworkConfigSet(role);

  return {
    DNSName: url.parse(deployment.deploy.uri).host,
    Location: deployment.Location,
    AffinityGroup: deployment.AffinityGroup,
    VMName: role.roleName,
    IPAddress: roleInstance.iPAddress || '',
    InstanceStatus: roleInstance.instanceStatus,
    InstanceSize: roleInstance.instanceSize,
    /* InstanceStateDetails: roleInstance.InstanceStateDetails,  this property is deprecated */
    /* AvailabilitySetName: role.AvailabilitySetName, this property is deprecated */
    /* OSVersion: role.OsVersion, this property is deprecated */
    Image: role.oSVirtualHardDisk.sourceImageName,
    OSDisk: role.oSVirtualHardDisk,
    DataDisks: role.dataVirtualHardDisks,
    Network: {
      Endpoints: (networkConfigSet ? networkConfigSet.inputEndpoints : {})
    }
  };
}

function getRoleInstance(roleName, deployment) {
  for (var i = 0; i < deployment.roleInstances.length; i++) {
    if (deployment.roleInstances[i].roleName === roleName) {
      return deployment.roleInstances[i];
    }
  }
}

function getNetworkConfigSet(role, endpointName) {
  for (var i = 0; i < role.configurationSets.length; i++) {
    var configSet = role.configurationSets[i];
    if (configSet.configurationSetType === 'NetworkConfiguration') {
      if (endpointName) {
        var endpointSet;
        for (var j = 0; j < configSet.inputEndpoints.length; j++) {
          if (configSet.inputEndpoints[j].name === endpointName) {
            endpointSet = {
              LocalPort: configSet.inputEndpoints[j].localPort,
              Name: configSet.inputEndpoints[j].name,
              Port: configSet.inputEndpoints[j].port,
              Protocol: configSet.inputEndpoints[j].protocol,
              Vip: configSet.inputEndpoints[j].virtualIPAddress,
              EnableDirectServerReturn: configSet.inputEndpoints[j].enableDirectServerReturn
            };
            break;
          }
        }
        configSet.inputEndpoints = [endpointSet];
      }
      return configSet;
    }
  }
}

function loadCustomData(udfile, logger) {
  if (udfile) {
    logger.verbose('loading customdata from:' + udfile);
    return fs.readFileSync(udfile).toString('base64');
  } else {
    logger.verbose('no customData option');
    return null;
  }
}

function getNetworkInfo(networkManagementClient, vnet, callback) {
  networkManagementClient.networks.list(function(error, response) {
    if (error) {
      return callback(error);
    } else {
      var virtualNetworkSites = response.virtualNetworkSites;
      var virtualNetworkSite = null;
      for (var i = 0; i < virtualNetworkSites.length; i++) {
        if (utils.ignoreCaseEquals(virtualNetworkSites[i].name, vnet)) {
          virtualNetworkSite = virtualNetworkSites[i];
          break;
        }
      }
      
      if (virtualNetworkSite) {
        callback(null, virtualNetworkSite);
      } else {
        callback(new Error(util.format('Virtual network with name %s not found'), vnet));
      }
    }
  });
}

<<<<<<< HEAD
function createVM(options, callback, logger) {
=======
function createVM(options, callback, logger, cli) {
>>>>>>> 0df413a3
  var deploymentParams = {
    name: options.dnsPrefix,
    label: options.dnsPrefix,
    deploymentSlot: 'Production',
    virtualNetworkName: options.virtualNetworkName
  };

  var role;
  var image;
  var provisioningConfig;
  var progress;
  var dnsPrefix;
  var location;
  var affinityGroup;
  var hostedServiceCreated = false;
  var communityImgInfo = {
    created: false,
    name: null,
    blobUrl: null
  };

  dnsPrefix = options.dnsPrefix;

  function cmdCallbackHook(error) {
    if (communityImgInfo.created) {
      // cleanup community image
      var imageHelper = require('../iaas/image');
      var imageDelete = imageHelper.delete(imageHelper.OSIMAGE, cli);
      var deleteOptions = {
        blobDelete: true,
        subscription: options.subscription
      };

      imageDelete(communityImgInfo.name, deleteOptions, function (imgDelErr) {
        if (imgDelErr) {
          // Show message to user that image clean up failed but vm creation
          // succeeded
          if (!error) {
            logger.error(util.format($('though VM creation succeeded failed to cleanup the image'), communityImgInfo.name));
          } else {
            logger.error($('failed to cleanup the image'));
          }
        }

        if (error) {
          return cleanupHostedServiceAndExit(error);
        } else {
          return callback();
        }
      });
    } else {
      if (error) {
        return cleanupHostedServiceAndExit(error);
      } else {
        return callback();
      }
    }
  }

  function copyAndRegCommunityImgIfRequired(callback) {
    if (options.community) {
      var imageHelper = require('../iaas/image');
      var imageCreate = imageHelper.create(imageHelper.OSIMAGE, cli);
      var imageCreateOptions = {
        os: 'Linux',
        blobUrl: options.imageTarget,
        location: options.location,
        affinityGroup: options.affinityGroup,
        subscription: options.subscription
      };

      imageCreate(communityImgInfo.name, communityImgInfo.blobUrl, imageCreateOptions, function (error) {
        if (error) {
          return cmdCallbackHook(error);
        }

        communityImgInfo.created = true;

        lookupImage(options.computeManagementClient, communityImgInfo.name, options.logger, cli, function (error, comImage) {
          if (error) {
            return cmdCallbackHook(error);
          }

          // set the global image reference
          image = comImage;
          options.imageName = communityImgInfo.name;
          return callback();
        });
      });
    } else {
      return callback();
    }
  }

  // Load the roleFile if provided
  if (options.role) {
    role = options.role;
    logger.silly('role', role);
    if (options.sshCert) {
      // verify that the pem file exists and is valid before creating anything
      loadSshCert(options, logger, function (loadSshErr, newPemSshCert, newSshFingerprint) {
        if (loadSshErr) {
          return callback(loadSshErr);
        }

        options.pemSshCert = newPemSshCert;
        options.sshFingerprint = newSshFingerprint;
        createHostedService(dnsPrefix, options, logger, cli, function (hostedServiceError, alreadyExists) {
          if (hostedServiceError) {
            return callback(hostedServiceError);
          }

          if (alreadyExists) {
            return createDeploymentInExistingHostedService();
          }

          hostedServiceCreated = true;
          createDeployment(options.computeManagementClient);
        });
      });
    } else {
      createHostedService(dnsPrefix, options, logger, cli, function (hostedServiceError, alreadyExists) {
        if (hostedServiceError) {
          return callback(hostedServiceError);
        }

        if (alreadyExists) {
          return createDeploymentInExistingHostedService();
        }

        hostedServiceCreated = true;
        createDeployment(options.computeManagementClient);
      });
    }
  } else {
    if (options.community) {
      progress = cli.interaction.progress($('Looking up community image'));
      var managementEndPoint = profile.current.getSubscription(options.subscription).managementEndpointUrl;
      var communityUtil = new CommunityUtil(managementEndPoint);
      communityUtil.resolveUid(options.imageName, function (error, response) {
        progress.end();

        if (!error) {
          var comResult = (response.body.d || response.body.value)[0];
          communityImgInfo.name = options.imageName + '-' + crypto.randomBytes(4).toString('hex');
          communityImgInfo.blobUrl = comResult.BlobUrl;

          verifyUserNameAndPwd('linux', options, logger, cli, function (error) {
            if (error) {
              return callback(error);
            }

            verifyCertFingerPrint('linux', options, logger, function (certErr, newPemSshCert, newSshFingerprint) {
              if (certErr) {
                return callback(certErr);
              }

              options.pemSshCert = newPemSshCert;
              options.sshFingerprint = newSshFingerprint;
              // Note: at this point we have verified that the community image exists in the remote
              // image repository, copying this image to user's subscription will happen before
              // creating the deployment.

              createHostedService(dnsPrefix, options, logger, cli, function (hostedServiceError, alreadyExists) {
                if (hostedServiceError) {
                  return callback(hostedServiceError);
                }

                if (alreadyExists) {
                  return createDeploymentInExistingHostedService();
                }

                hostedServiceCreated = true;
                createDeployment(options.computeManagementClient);
              });
            });
          });
        } else {
          return callback(new Error($('Failed to validate Community image')));
        }
      });
    } else {
      lookupImage(options.computeManagementClient, options.imageName, logger, cli, function (imgErr, foundImage) {
        if (imgErr) {
          return callback(imgErr);
        }

        image = foundImage;
        verifyUserNameAndPwd(image.operatingSystemType, options, logger, cli, function (error) {
          if (error) {
            return callback(error);
          }

          verifyCertFingerPrint(image.operatingSystemType, options, logger, function (certErr, newPemSshCert, newSshFingerprint) {
            if (certErr) {
              return callback(certErr);
            }


            options.pemSshCert = newPemSshCert;
            options.sshFingerprint = newSshFingerprint;
            createHostedService(dnsPrefix, options, logger, cli, function (hostedServiceError, alreadyExists) {
              if (hostedServiceError) {
                return callback(hostedServiceError);
              }

              if (alreadyExists) {
                return createDeploymentInExistingHostedService();
              }

              hostedServiceCreated = true;
              createDeployment(options.computeManagementClient);
            });
          });
        });
      });
    }
  }

  function createDeploymentInExistingHostedService() {
    if (options.location) {
      logger.warn($('--location option will be ignored'));
    }
    if (options.affinityGroup) {
      logger.warn($('--affinity-group option will be ignored'));
    }

    var computeManagementClient = options.computeManagementClient;
    // get cloud service properties
    progress = cli.interaction.progress($('Getting cloud service properties'));

    computeManagementClient.hostedServices.get(dnsPrefix, function (error, response) {
      progress.end();
      if (error) {
        return callback(error);
      } else {
        logger.verbose($('Cloud service properties:'));
        logger.json('verbose', response);
        location = response.properties.location;
        affinityGroup = response.properties.affinityGroup;

        // check for existing production deployment
        progress = cli.interaction.progress($('Looking up deployment'));
        computeManagementClient.deployments.getBySlot(dnsPrefix, 'Production', function (error, response) {
          progress.end();
          if (error) {
            if (error.statusCode === 404) {
              // There's no production deployment.  Create a new deployment.
              /*jshint camelcase:false*/
              var createDeployment_ = function () {
                progress = cli.interaction.progress($('Creating VM'));

                deploymentParams.roles = [role];
                deploymentParams.deploymentSlot = 'Production';

                computeManagementClient.virtualMachines.createDeployment(dnsPrefix, deploymentParams, function (error) {
                  progress.end();
                  if (!error) {
                    logger.info('OK');
                    return cmdCallbackHook(null);
                  } else {
                    return cmdCallbackHook(error);
                  }
                });
              };

              copyAndRegCommunityImgIfRequired(function () {
                if (!role) {
                  createRole(null, dnsPrefix, image, options, logger, cli, function (createRoleError, newRole) {
                    if (createRoleError) {
                      callback(new Error(createRoleError));
                    }

                    role = newRole;
                    createDeployment_();
                  });
                } else {
                  createDeployment_();
                }
              });
            } else {
              return callback(error);
            }
          } else {
            // There's existing production deployment.  Add a new role if --connect was specified.
            var hookEx = false;
            if (!options.connect) {
              logger.help($('Specify --connect option to connect the new VM to an existing VM'));
              hookEx = true;
              return callback(util.format($('A VM with dns prefix "%s" already exists'), dnsPrefix));
            }

            var addRoleInternal = function () {
              logger.verbose($('Adding a VM to existing deployment'));
              progress = cli.interaction.progress('Creating VM');

              computeManagementClient.virtualMachines.create(dnsPrefix, response.name, role, function (error) {
                progress.end();
                return cmdCallbackHook(error);
              });
            };

            var roleList = response.roles;
            var maxNum = 0;
            if (roleList) {
              maxNum = 1;
              for (var i = 0; i < roleList.length; i++) {
                var numSplit = roleList[i].roleName.split('-');
                if (numSplit.length > 1) {
                  // did it start with dnsPrefix? If not, ignore.
                  var leftSplit = numSplit.slice(0, -1).join('-');
                  if (leftSplit === dnsPrefix.slice(0, leftSplit.length)) {
                    var num = parseInt(numSplit[numSplit.length - 1], 10);
                    if (!isNaN(num) && num !== num + 1 && num > maxNum) { // number that is not too big
                      maxNum = num;
                    }
                  }
                }
              }
            }

            copyAndRegCommunityImgIfRequired(function () {
              if (!hookEx) {
                if (!role) {
                  var tag = '-' + (maxNum + 1);
                  var vmName = image.operatingSystemType.toLowerCase() === 'linux' ? dnsPrefix : dnsPrefix.slice(0, 15 - tag.length);
                  vmName += tag;
                  createRole(vmName, dnsPrefix, image, options, logger, cli, function (createRoleError, newRole) {
                    if (createRoleError) {
                      callback(new Error(createRoleError));
                    }

                    role = newRole;
                    addRoleInternal();
                  });
                } else {
                  addRoleInternal();
                }
              }
            });

          }
        });
      }
    });
  }

  function createDeployment(computeManagementClient) {
    /*jshint camelcase:false*/

    function createDeploymentInternal() {
      progress = cli.interaction.progress($('Creating VM'));

      deploymentParams.roles = [role];
      deploymentParams.deploymentSlot = 'Production';

      computeManagementClient.virtualMachines.createDeployment(dnsPrefix, deploymentParams, function (error) {
        progress.end();
        if (error) {
          return cmdCallbackHook(error);
        } else {
          return cmdCallbackHook(error);
        }
      });

    }

    // At this point we have a valid cloud service (existing or new one)
    // copy the community image if required.
    copyAndRegCommunityImgIfRequired(function () {
      if (!role) {
        createRole(null, dnsPrefix, image, options, logger, cli, function (createRoleError, newRole) {
          if (createRoleError) {
            callback(new Error(createRoleError));
          }

          role = newRole;
          createDeploymentInternal();
        });
      } else {
        if (options.sshCert && options.pemSshCert) {
          progress = cli.interaction.progress($('Configuring certificate'));
          configureCert(dnsPrefix, provisioningConfig, options.pemSshCert, options.sshFingerprint, options, logger, function (error) {
            progress.end();
            if (error) {
              return callback(error);
            }
            createDeploymentInternal();
          });
        } else {
          createDeploymentInternal();
        }
      }
    });
  }

  function cleanupHostedServiceAndExit(error) {
    var computeManagementClient = options.computeManagementClient;
    if (hostedServiceCreated) {
      logger.verbose(util.format($('Error occurred. Deleting %s cloud service'), options.dnsPrefix));

      progress = cli.interaction.progress($('Deleting cloud service'));

      computeManagementClient.hostedServices.delete(options.dnsPrefix, function (err) {
        progress.end();
        if (err) {
          logger.warn(util.format($('Error deleting %s cloud service'), options.dnsPrefix));
          logger.json('verbose', err);
        } else {
          logger.verbose(util.format($('Cloud service %s deleted'), options.dnsPrefix));
        }
        return callback(error);
      });
    } else {
      return callback(error);
    }
  }
}

function deleteHostedServiceIfEmpty(computeManagementClient, dnsPrefix, cli, callback) {
  // delete cloud service if it has no deployments
  computeManagementClient.hostedServices.getDetailed(dnsPrefix, function (error, response) {
    if (error) {
      return callback(error);
    } else {
      if (response.deployments.length === 0) {
        var progress = cli.interaction.progress($('Deleting Cloud Service'));
        computeManagementClient.hostedServices.delete(dnsPrefix, function (error) {
          progress.end();
          if (error) {
            return callback(error);
          } else {
            return callback();
          }
        });
      } else {
        return callback();
      }
    }
  });
}

function deleteRoleOrDeployment(computeManagementClient, svcname, deployment, vmName, options, cli, callback, progress) {
  // if more than 1 role in deployment - then delete role, else delete deployment
  var deleteFromStorage = options.blobDelete || false;

  if (deployment.roles.length > 1) {
    computeManagementClient.virtualMachines.delete(svcname, deployment.name, vmName, deleteFromStorage, function (error) {
      progress.end();
      return callback(error);
    });
  } else {
    computeManagementClient.deployments.deleteByName(svcname, deployment.name, deleteFromStorage, function (error) {
      progress.end();
      if (error) {
        return callback(error);
      } else {
        deleteHostedServiceIfEmpty(computeManagementClient, svcname, cli, callback);
      }
    });
  }
}

function getVMDeployment(deployments, vmName) {
  var found = null;

  var result = function (error) {
    return (error ? {
      error: error
    } : {
      error: null,
      'deployment': found.deployment,
      'roleInstance': found.roleInstance
    });
  };

  for (var i = 0; i < deployments.length; i++) {
    var roles = deployments[i].deploy.roles;
    if (roles) {
      for (var j = 0; j < roles.length; j++) {
        if (roles[j].roleType === 'PersistentVMRole' &&
          utils.ignoreCaseEquals(roles[j].roleName, vmName)) {
          if (found) {
            // found duplicates
            return result($('VM name is not unique'));
          }

          found = {
            'deployment': deployments[i],
            'roleInstance': getRoleInstance(roles[j].roleName, deployments[i].deploy)
          };
        }
      }
    }
  }

  if (!found) {
    return result($('No VMs found'));
  }

  return result(null);
}

function setVMExtension(role, name, publisher, version, referenceName, state, privateConfigurationValue, publicConfigurationValue, callback) {

  if (!role) {
    return callback($('Specify role param'));
  }

  if (!role.resourceExtensionReferences) {
    role.resourceExtensionReferences = [];
  }

  var extension = {
    name: name,
    publisher: publisher,
    version: version,
    referenceName: referenceName,
    state: state
  };

  if (privateConfigurationValue) {
    var privateConfiguration = {
      //key: referenceName + "PrivateConfigParameter",
      key: 'ignored',
      value: privateConfigurationValue,
      type: 'Private'
    };

    extension.resourceExtensionParameterValues = [privateConfiguration];
  }

  if (publicConfigurationValue) {
    var publicConfiguration = {
      //key: referenceName + "PublicConfigParameter",
      key: 'ignored',
      value: publicConfigurationValue,
      type: 'Public'
    };

    if (extension.resourceExtensionParameterValues) {
      extension.resourceExtensionParameterValues.push(publicConfiguration);
    } else {
      extension.resourceExtensionParameterValues = [publicConfiguration];
    }
  }

  role.resourceExtensionReferences.push(extension);
  return callback(null, role);
}

function getVMSize(options, logger, callback) {
  var vmSize;
  if (options.vmSize) {
    vmSize = options.vmSize.trim().toLowerCase();

    if (vmSize === 'medium') {
      vmSize = 'Medium';
    } else {
      vmSize = vmSize[0].toUpperCase() + vmSize.slice(1, 5) +
        (vmSize.length > 5 ? (vmSize[5].toUpperCase() + vmSize.slice(6)) : '');
    }

    if (vmSize !== 'ExtraSmall' && vmSize !== 'Small' && vmSize !== 'Medium' &&
      vmSize !== 'Large' && vmSize !== 'ExtraLarge' &&
      vmSize !== 'A5' && vmSize !== 'A6' && vmSize !== 'A7') {
      logger.help('--vm-size <size> must specify one of the following:');
      logger.help('  extrasmall, small, medium, large, extralarge, a5, a6, a7');
      callback(new Error($('Invalid <size> specified with --vm-size')));
    }
  } else {
    // default size is small
    vmSize = 'Small';
  }

  return vmSize;
}

function createDockerVM(dnsName, options, logger, cli, callback) {

  options.dockerCerts = {
    caKey: path.join(options.dockerCertDir, 'ca-key.pem'),
    ca: path.join(options.dockerCertDir, 'ca.pem'),
    serverKey: path.join(options.dockerCertDir, 'server-key.pem'),
    server: path.join(options.dockerCertDir, 'server.csr'),
    serverCert: path.join(options.dockerCertDir, 'server-cert.pem'),
    clientKey: path.join(options.dockerCertDir, 'key.pem'),
    client: path.join(options.dockerCertDir, 'client.csr'),
    clientCert: path.join(options.dockerCertDir, 'cert.pem')
  };

  checkAndGenerateCertificatesIfNeeded(function (certificateError) {
    if (certificateError) {
      return callback(certificateError);
    }

    lookupImage(options.computeManagementClient, options.imageName, logger, cli, function (imgErr, image) {
      if (imgErr) {
        return callback(imgErr);
      }

      verifyUserNameAndPwd(image.operatingSystemType, options, logger, cli, function (error) {
        if (error) {
          return callback(error);
        }

        verifyCertFingerPrint(image.operatingSystemType, options, logger, function (certErr, pemSshCert, sshFingerprint) {
          if (certErr) {
            return callback(certErr);
          }

          options.pemSshCert = pemSshCert;
          options.sshFingerprint = sshFingerprint;

          createHostedService(options.dnsPrefix, options, logger, cli, function (hostedServiceError) {
            if (hostedServiceError) {
              return callback(hostedServiceError);
            }

            createRole(dnsName, options.dnsPrefix, image, options, logger, cli, function (createRoleError, role) {
              if (createRoleError) {
                callback(new Error(createRoleError));
              }

              if (role.configurationSets.length > 1) {
                role.configurationSets[1].inputEndpoints.push({
                  name: 'docker',
                  protocol: 'tcp',
                  port: options.dockerPort,
                  localPort: options.dockerPort
                });
              } else {
                role.configurationSets.push({
                  configurationSetType: 'NetworkConfiguration',
                  inputEndpoints: [{
                    name: 'docker',
                    protocol: 'tcp',
                    port: options.dockerPort,
                    localPort: options.dockerPort
                  }],
                  subnetNames: options.subnetNames ? options.subnetNames.split(',') : []
                });
              }

              setDockerVMExtension(role, '0.3', options, logger, function (err, roleWithExtension) {
                logger.verbose($('role with extension'));
                logger.json('verbose', roleWithExtension);

                createVM({
                  role: roleWithExtension,
                  subscription: options.subscription,
                  location: options.location,
                  affinityGroup: options.affinityGroup,
                  dnsPrefix: options.dnsPrefix,
                  connect: options.connect,
                  sshCert: options.sshCert,
                  imageTarget: options.imageName,
                  virtualNetworkName: options.virtualNetworkName,
                  computeManagementClient: options.computeManagementClient,
                  managementClient: options.managementClient,
                  storageClient: options.storageClient,
                  networkClient : options.networkClient
                }, function (error) {
                  if (error) {
                    return callback(error);
                  }

                  return callback();
                }, logger, cli);
              });
            });
          });
        });
      });
    });
  });

  function checkAndGenerateCertificatesIfNeeded(cb) {
    utils.fileExists(options.dockerCertDir, function (certDirError, exists) {
      if (certDirError) {
        return cb(certDirError);
      }

      if (!exists) {
        logger.verbose($('Certificates were not found.'));
        fs.mkdir(options.dockerCertDir, function (mkdirErr) {
          if (mkdirErr) {
            return cb(mkdirErr);
          }

          var progress = cli.interaction.progress($('Generating docker certificates.'));
          generateDockerCertificates(function () {
            progress.end();
            return cb();
          });
        });
      } else {
        // We need to check if all certificates are in place.
        // If not, generate them from scratch
        checkExistingCertificates(function (missingCertificates) {
          if (missingCertificates.length === 0) {
            logger.info($('Found docker certificates.'));
            return cb();
          }

          for (i = 0; i < missingCertificates.length; i++) {
            logger.verbose(missingCertificates[i]);
          }

          var progress = cli.interaction.progress($('Generating docker certificates.'));
          generateDockerCertificates(function () {
            progress.end();
            return cb();
          });
        });
      }
    });
  }

  function checkExistingCertificates(cb) {
    var missingCertificateErrors = [];
    checkIfCertificateExist(missingCertificateErrors, options.dockerCerts.caKey, function () {
      checkIfCertificateExist(missingCertificateErrors, options.dockerCerts.ca, function () {
        checkIfCertificateExist(missingCertificateErrors, options.dockerCerts.serverKey, function () {
          checkIfCertificateExist(missingCertificateErrors, options.dockerCerts.serverCert, function () {
            checkIfCertificateExist(missingCertificateErrors, options.dockerCerts.clientKey, function () {
              checkIfCertificateExist(missingCertificateErrors, options.dockerCerts.clientCert, function () {
                return cb(missingCertificateErrors);
              });
            });
          });
        });
      });
    });
  }

  function generateDockerCertificates(cb) {
    /*jshint camelcase: false */
    var password = 'Docker123';
    openssl.exec('genrsa', {
      des3: true,
      passout: 'pass:' + password,
      out: options.dockerCerts.caKey
    }, function (err) {
      if (err) {
        logger.verbose(err);
      }

      openssl.exec('req', {
        new: true,
        x509: true,
        days: 365,
        passin: 'pass:' + password,
        subj: '/C=AU/ST=Some-State/O=Internet Widgits Pty Ltd/CN=\\*',
        key: options.dockerCerts.caKey,
        out: options.dockerCerts.ca
      }, function (err) {
        if (err) {
          logger.verbose(err);
        }

        openssl.exec('genrsa', {
          des3: true,
          passout: 'pass:' + password,
          out: options.dockerCerts.serverKey
        }, function (err) {
          if (err) {
            logger.verbose(err);
          }

          openssl.exec('req', {
            new: true,
            passin: 'pass:' + password,
            subj: '/C=AU/ST=Some-State/O=Internet Widgits Pty Ltd/CN=\\*',
            key: options.dockerCerts.serverKey,
            out: options.dockerCerts.server
          }, function (err) {
            if (err) {
              logger.verbose(err);
            }

            openssl.exec('x509', {
              req: true,
              days: 365,
              in : options.dockerCerts.server,
              passin: 'pass:' + password,
              set_serial: 01,
              CA: options.dockerCerts.ca,
              CAkey: options.dockerCerts.caKey,
              out: options.dockerCerts.serverCert
            }, function (err) {
              if (err) {
                logger.verbose(err.toString());
              }

              openssl.exec('genrsa', {
                des3: true,
                passout: 'pass:' + password,
                out: options.dockerCerts.clientKey
              }, function (err) {
                if (err) {
                  logger.verbose(err);
                }

                openssl.exec('req', {
                  new: true,
                  passin: 'pass:' + password,
                  subj: '/C=AU/ST=Some-State/O=Internet Widgits Pty Ltd/CN=\\*',
                  key: options.dockerCerts.clientKey,
                  out: options.dockerCerts.client
                }, function (err) {
                  if (err) {
                    logger.verbose(err.toString());
                  }

                  var configPath = path.join(options.dockerCertDir, 'extfile.cnf');
                  fs.writeFile(configPath, 'extendedKeyUsage = clientAuth', function (err) {
                    if (err) {
                      logger.verbose(err);
                    }

                    openssl.exec('x509', {
                      req: true,
                      days: 365,
                      in : options.dockerCerts.client,
                      passin: 'pass:' + password,
                      set_serial: 01,
                      extfile: configPath,
                      CA: options.dockerCerts.ca,
                      CAkey: options.dockerCerts.caKey,
                      out: options.dockerCerts.clientCert
                    }, function (err) {
                      if (err) {
                        logger.verbose(err.toString());
                      }

                      openssl.exec('rsa', {
                        passin: 'pass:' + password,
                        in : options.dockerCerts.serverKey,
                        passout: 'pass:' + password,
                        out: options.dockerCerts.serverKey
                      }, function (err) {
                        if (err) {
                          logger.verbose(err.toString());
                        }

                        openssl.exec('rsa', {
                          passin: 'pass:' + password,
                          in : options.dockerCerts.clientKey,
                          passout: 'pass:' + password,
                          out: options.dockerCerts.clientKey
                        }, function (err) {
                          if (err) {
                            logger.verbose(err.toString());
                          }

                          // setting cert permissions
                          fs.chmodSync(options.dockerCerts.caKey, 0600);
                          fs.chmodSync(options.dockerCerts.ca, 0600);
                          fs.chmodSync(options.dockerCerts.serverKey, 0600);
                          fs.chmodSync(options.dockerCerts.server, 0600);
                          fs.chmodSync(options.dockerCerts.serverCert, 0600);
                          fs.chmodSync(options.dockerCerts.clientKey, 0600);
                          fs.chmodSync(options.dockerCerts.client, 0600);
                          fs.chmodSync(configPath, 0600);
                          fs.chmodSync(options.dockerCerts.clientCert, 0600);
                          return cb();
                        });
                      });
                    });
                  });
                });
              });
            });
          });
        });
      });
    });
  }

  function checkIfCertificateExist(missingCertificateErrors, filepath, cb) {
    utils.fileExists(filepath, function (error, exists) {
      if (error) {
        return cb(error);
      }

      if (!exists) {
        missingCertificateErrors.push(util.format($('%s file was not found'), filepath));
        return cb();
      }

      return cb();
    });
  }
}

function setDockerVMExtension(role, version, options, logger, callback) {
  version = version || '0.3';
  var publicConfig = createDockerPublicConfiguration(options);
  var privateConfig = createDockerPrivateConfiguration(options);
  setVMExtension(role, 'DockerExtension', 'MSOpenTech.Extensions', version, 'DockerExtension', 'enable', privateConfig, publicConfig, function (err, roleWithExtension) {
    return callback(err, roleWithExtension);
  });

  function createDockerPublicConfiguration(options) {
    return util.format($('{ \"dockerport\": \"%s\" }'), options.dockerPort);
  }

  function createDockerPrivateConfiguration(options) {
    var certs = getDockerCertificates(options);
    var privateConf = util.format($('{ \"ca\": \"%s\", \"server-cert\": \"%s\", \"server-key\": \"%s\" }'), certs.caCert, certs.serverCert, certs.serverKey);
    return privateConf;
  }

  function convertFileToBase64(filePath) {
    var file = fs.readFileSync(filePath);
    return new Buffer(file).toString('base64');
  }

  function getDockerCertificates(options) {
    var caCert = convertFileToBase64(options.dockerCerts.ca);
    var serverKey = convertFileToBase64(options.dockerCerts.serverKey);
    var serverCert = convertFileToBase64(options.dockerCerts.serverCert);

    return {
      caCert: caCert,
      serverKey: serverKey,
      serverCert: serverCert
    };
  }
}

function lookupImage(computeManagementClient, imageName, logger, cli, callback) {
  var result = {
    error: null,
    image: null
  };

  progress = cli.interaction.progress(util.format($('Looking up image %s'), imageName));

  computeManagementClient.virtualMachineOSImages.list(function (error, response) {
    progress.end();
    if (!error) {
      var images = response.images;
      result.image = underscore.find(images, function (img) {
        return (img.name === imageName);
      });

      if (!result.image) {
        result.error = util.format($('Image "%s" not found'), imageName);
      } else {
        logger.silly('image:');
        logger.json('silly', result.image);
      }
    } else {
      result.error = error;
    }

    return callback(result.error, result.image);
  });

}

function createRole(name, dnsPrefix, image, options, logger, cli, callback) {
  var inputEndPoints = [];
  logger.verbose($('Creating role'));
  var vmName = options.vmName || name || dnsPrefix;
  role = {
    roleName: vmName,
    roleSize: options.size,
    roleType: 'PersistentVMRole',
    oSVirtualHardDisk: {
      sourceImageName: image.name
    },
    provisionGuestAgent: true
  };

  if (options.availabilitySet) {
    role.availabilitySetName = options.availabilitySet;
    logger.verbose(util.format($('VM will be part of the %s availability set.'), options.availabilitySet));
  }

  /*jshint camelcase:false*/
  function createRoleInternal() {
    var configureSshCert = false;
    var customDataBase64 = null;
    if (image.operatingSystemType.toLowerCase() === 'linux') {
      logger.verbose($('Using Linux ProvisioningConfiguration'));

      provisioningConfig = {
        configurationSetType: 'LinuxProvisioningConfiguration',
        hostName: vmName,
        userName: options.userName,
        userPassword: options.password
      };

      if (options.ssh) {
        logger.verbose(util.format($('SSH is enabled on port %s'), options.ssh));

        inputEndPoints.push({
          name: 'ssh',
          protocol: 'tcp',
          port: options.ssh,
          localPort: '22'
        });

        if (options.sshCert) {
          options.sshFingerprint = options.sshFingerprint.toUpperCase();
          logger.verbose(util.format($('using SSH fingerprint: %s'), options.sshFingerprint));

          // Configure the cert for cloud service
          configureSshCert = true;

          if (options.noSshPassword) {
            logger.verbose($('Password-based authentication will not be enabled'));
            provisioningConfig.disableSshPasswordAuthentication = true;
            provisioningConfig.userPassword = 'BarFoo99!'; // must be defined, dummy string.
          }
        } else {
          provisioningConfig.disableSshPasswordAuthentication = false;
        }
      }
    } else {
      logger.verbose($('Using Windows ProvisioningConfiguration'));
      provisioningConfig = {
        configurationSetType: 'WindowsProvisioningConfiguration',
        computerName: vmName,
        adminPassword: options.password,
        adminUserName: options.userName,
        resetPasswordOnFirstLogon: false
      };

      if (options.rdp) {
        logger.verbose(util.format($('RDP is enabled on port %s'), options.rdp));
        inputEndPoints.push({
          name: 'rdp',
          protocol: 'tcp',
          port: options.rdp,
          localPort: '3389'
        });
      }
    }

    role.configurationSets = [provisioningConfig];

    if (inputEndPoints.length || options.subnetNames) {
      role.configurationSets.push({
        configurationSetType: 'NetworkConfiguration',
        inputEndpoints: inputEndPoints,
        subnetNames: options.subnetNames ? options.subnetNames.split(',') : []
      });
    }

    customDataBase64 = loadCustomData(options.customData, logger);
    if (customDataBase64) {
      provisioningConfig.customData = customDataBase64;
    }

    if (configureSshCert) {
      progress = cli.interaction.progress($('Configuring certificate'));
      configureCert(dnsPrefix, provisioningConfig, options.pemSshCert, options.sshFingerprint, options, logger, function (error) {
        if (error) {
          return callback(error);
        }

        progress.end();
        logger.verbose('role:');
        logger.json('verbose', role);
        return callback(null, role);
      });
    } else {
      logger.verbose('role:');
      logger.json('verbose', role);
      return callback(null, role);
    }
  }

  if (!options.imageTarget && image && image.mediaLink && image.mediaLink.indexOf('$root') >= 0) {
    // Make sure OS disk is not stored in $root container by default. Use a different container in the same storage account.
    options.imageTarget = image.mediaLink.split('$root')[0] +
      'vhd-store-root/' + vmName + '-' + crypto.randomBytes(8).toString('hex') + '.vhd';
  }

  if (options.imageTarget || image.category !== 'User') {
    blobUtils.getBlobName(cli, options.storageClient, options.location, options.affinityGroup, dnsPrefix, options.imageTarget,
      '/vhd-store/', vmName + '-' + crypto.randomBytes(8).toString('hex') + '.vhd',
      function (error, imageTargetUrl) {
        if (error) {
          logger.error($('Unable to retrieve storage account'));
          return callback(error);
        } else {
          imageTargetUrl = blobUtils.normalizeBlobUri(imageTargetUrl, false);
          logger.verbose('image MediaLink: ' + imageTargetUrl);
          role.oSVirtualHardDisk.mediaLink = imageTargetUrl;
          if (imageTargetUrl.indexOf('$root') >= 0) {
            return callback(util.format($('Creating OS disks in $root storage container is not supported. Storage URL: %s'), imageTargetUrl));
          }
          return createRoleInternal();
        }
      }
    );
  } else {
    return createRoleInternal();
  }
}

function verifyUserNameAndPwd(osName, options, logger, cli, callback) {
  var passwordErr = $('password must be at least 8 character in length, it must contain a lower case, an upper case, a number and a special character such as !@#$%^&+=');
  var passwordRegEx = new RegExp(/^.*(?=.{8,})(?=.*\d)(?=.*[a-z])(?=.*[A-Z])(?=.*[\*!@#$%^&+=]).*$/);
  var promptMsg = util.format($('Enter VM \'%s\' password:'), options.userName);

  if (utils.ignoreCaseEquals(osName, 'windows')) {
    if (utils.ignoreCaseEquals(options.userName, 'administrator')) {
      return callback($('user name administrator cannot be used'));
    }

    if (typeof options.password === 'undefined') {
      cli.interaction.password(promptMsg, '*', function (password) {
        process.stdin.pause();
        options.password = password;
        if (!options.password.match(passwordRegEx)) {
          return callback(passwordErr);
        }

        return callback();
      });
    } else if (!options.password.match(passwordRegEx)) {
      return callback(passwordErr);
    } else {
      return callback();
    }
  } else if (utils.ignoreCaseEquals(osName, 'linux')) {
    if (options.noSshPassword !== true) {
      if (typeof options.password === 'undefined') {
        cli.interaction.password(promptMsg, '*', function (password) {
          process.stdin.pause();
          options.password = password;
          if (!options.password.match(passwordRegEx)) {
            return callback(passwordErr);
          }

          return callback();
        });
      } else if (!options.password.match(passwordRegEx)) {
        return callback(passwordErr);
      } else {
        return callback();
      }
    } else {
      return callback();
    }
  } else {
    return callback();
  }
}

function verifyCertFingerPrint(osName, options, logger, cb) {
  if (!utils.ignoreCaseEquals(osName, 'linux')) {
    return cb();
  }

  if (!options.sshCert) {
    return cb();
  }

  if (utils.isSha1Hash(options.sshCert)) {
    sshFingerprint = options.sshCert;
    return cb(null, null, sshFingerprint);
  } else {
    loadSshCert(options, logger, function (loadSshErr, pemSshCert, sshFingerprint) {
      if (loadSshErr) {
        return cb(loadSshErr);
      }

      sshFingerprint = sshFingerprint.toUpperCase();
      logger.verbose(util.format($('using SSH fingerprint: %s'), sshFingerprint));

      return cb(null, pemSshCert, sshFingerprint);
    });
  }
}

function loadSshCert(options, logger, cb) {
  logger.verbose(util.format($('Trying to open SSH cert: %s'), options.sshCert));
  logger.silly(util.format($('Trying to open SSH cert: %s'), options.sshCert));
  var pemSshCert = fs.readFileSync(options.sshCert);
  var pemSshCertStr = pemSshCert.toString();
  if (!utils.isPemCert(pemSshCertStr)) {
    return cb($('Specified SSH certificate is not in PEM format'));
  }

  var sshFingerprint = utils.getCertFingerprint(pemSshCertStr);
  return cb(null, pemSshCert, sshFingerprint);
}

function configureCert(serviceName, provisioningConfig, pemSshCert, sshFingerprint, options, logger, callback) {
  if (provisioningConfig) {
    provisioningConfig.sshSettings = {
      publicKeys: [{
        fingerprint: sshFingerprint,
        path: '/home/' + options.userName + '/.ssh/authorized_keys'
      }]
    };

    logger.silly($('provisioningConfig with SSH:'));
    logger.silly(JSON.stringify(provisioningConfig));
  }

  if (pemSshCert) {
    logger.verbose($('uploading cert'));

    var certParams = {
      data: pemSshCert,
      certificateFormat: 'pfx'
    };

    var computeManagementClient = options.computeManagementClient;
    computeManagementClient.serviceCertificates.create(serviceName, certParams, function (error) {
      if (error) {
        logger.json('data', error);
        return callback(error);
      } else {
        logger.verbose($('uploading cert succeeded'));
        return callback();
      }
    });
  } else {
    return callback();
  }
}

<<<<<<< HEAD
function createHostedService(dnsPrefix, options, logger, callback) {
=======
function createHostedService(dnsPrefix, options, logger, cli, callback) {
>>>>>>> 0df413a3
  var createNewHostedService = function() {
    var createHostedServiceInternal = function () {
      svcParams.location = options.location;
      svcParams.affinityGroup = options.affinityGroup;
      svcParams.label = dnsPrefix;
      svcParams.serviceName = dnsPrefix;
<<<<<<< HEAD
      progress = self.cli.interaction.progress($('Creating cloud service'));
=======
      progress = cli.interaction.progress($('Creating cloud service'));
>>>>>>> 0df413a3
    
      computeManagementClient.hostedServices.create(svcParams, function (error) {
        progress.end();
        if (error) {
          return callback(error);
        } else {
          return callback();
        }
      });
    };
<<<<<<< HEAD

    if (options.location && options.affinityGroup) {
      return callback($('both --location and --affinitygroup options are specified'));
    }

    // In some cases we override the request to use the virtual network's affinity group
    if (options.virtualNetworkAffinityGroupName) {
      if (options.location) {
        if (!utils.ignoreCaseEquals(options.location, options.virtualNetworkAffinityGroupDetails.location)) {
          return callback(new Error($('The hosted service location must be the same as the virtual network\'s affinity group location')));
        }

=======

    if (options.location && options.affinityGroup) {
      return callback($('both --location and --affinitygroup options are specified'));
    }

    // In some cases we override the request to use the virtual network's affinity group
    if (options.virtualNetworkAffinityGroupName) {
      if (options.location) {
        if (!utils.ignoreCaseEquals(options.location, options.virtualNetworkAffinityGroupDetails.location)) {
          return callback(new Error($('The hosted service location must be the same as the virtual network\'s affinity group location')));
        }

>>>>>>> 0df413a3
        // Override options to use the virtual network's affinity group
        options.location = null;
        options.affinityGroup = options.virtualNetworkAffinityGroupDetails.name;
      }
      else if (!options.affinityGroup) {
        logger.info(util.format($('Using the virtual network\'s affinity group %s'), options.virtualNetworkAffinityGroupName));

        // Override options to use the virtual network's affinity group
        options.location = null;
        options.affinityGroup = options.virtualNetworkAffinityGroupDetails.name;
      }
    }

    if (!options.location && !options.affinityGroup) {
      logger.info(util.format($('cloud service %s not found.'), dnsPrefix));
      logger.error($('location or affinity group is required for a new cloud service\nplease specify --location or --affinity-group'));
      logger.help($('following commands show available locations and affinity groups:'));
      logger.help('    azure vm location list');
      logger.help('    azure account affinity-group list');
      return callback(' ');
    }

    if (options.location) {
      logger.verbose(util.format($('Resolving the location %s'), options.location));
      utils.resolveLocationName(managementClient, options.location, function (error, resolvedLocation) {
        if (!error) {
          if (!resolvedLocation.availableServices || !underscore.find(resolvedLocation.availableServices, function (s) {
            return s === 'PersistentVMRole';
          })) {
            logger.help($('following command show available locations along with supported services:'));
            logger.help('    azure vm location list --json');
            return callback(util.format($('the given location \'%s\' does not support PersistentVMRole service'), options.location));
          }

          options.location = resolvedLocation.name;
          logger.verbose(util.format($('Location resolved to %s'), options.location));

          createHostedServiceInternal();
        } else {
          return callback(error);
        }
      });
    } else if (options.affinityGroup) {
      logger.verbose(util.format($('Looking up the affinity group %s'), options.affinityGroup));
      managementClient.affinityGroups.list(function (error, affinityGrpRes) {
        var helpmsg1 = $('following command show available affinity groups along with supported services:');
        var helpmsg2 = '    azure account affinity-group list --json';

        if (!error) {
          var affinityGroups = affinityGrpRes.affinityGroups;
          var foundAffinityGroup = null;
          if (affinityGroups instanceof Array) {
            foundAffinityGroup = underscore.find(affinityGroups, function (af) {
              return utils.ignoreCaseEquals(af.name, options.affinityGroup);
            });
          }

          if (!foundAffinityGroup) {
            logger.help(helpmsg1);
            logger.help(helpmsg2);
            return callback(util.format($('No affinity group found with name %s'), options.affinityGroup));
          }

          if (foundAffinityGroup.capabilities && !(foundAffinityGroup.capabilities instanceof Array)) {
            // normalize Capability to an array.
            foundAffinityGroup.capabilities = [foundAffinityGroup.capabilities];
          }

          if (!foundAffinityGroup.capabilities || !underscore.find(foundAffinityGroup.capabilities, function (ca) {
            return ca === 'PersistentVMRole';
          })) {
            logger.help(helpmsg1);
            logger.help(helpmsg2);
            return callback(util.format($('the given affinity group \'%s\' does not support PersistentVMRole service'), options.affinityGroup));
          }

          options.affinityGroup = foundAffinityGroup.name;
          createHostedServiceInternal();
        } else {
          return callback(error);
        }
      });
    } else {
      createHostedServiceInternal();
    }
  };
    
  // check if cloud service exists for specified dns name
  logger.verbose(util.format($('Checking for existence of %s cloud service'), options.dnsPrefix));

  var computeManagementClient = options.computeManagementClient;
  var managementClient = options.managementClient;

  progress = cli.interaction.progress($('Looking up cloud service'));

  computeManagementClient.hostedServices.list(function (error, response) {
    progress.end();
    if (error) {
      return callback(error);
    } else {
      var service = null;
      var services = response.hostedServices;
      for (var i = 0; i < services.length; i++) {
        if (services[i].serviceName.toLowerCase() === dnsPrefix.toLowerCase()) {
          service = services[i];
          break;
        }
      }

      if (service) {
        logger.verbose(util.format($('Found existing cloud service %s'), service.serviceName));
        return callback(null, true);
      } else {
        if (options.virtualNetworkName) {
<<<<<<< HEAD
          progress = self.cli.interaction.progress($('Looking up virtual network'));
=======
          progress = cli.interaction.progress($('Looking up virtual network'));
>>>>>>> 0df413a3
          getNetworkInfo(options.networkClient, options.virtualNetworkName, function(error, networkInfo) {
            if (error) {
              progress.end();
              return callback(error);
            } else {
              if (networkInfo.affinityGroup) {
                options.virtualNetworkAffinityGroupName = networkInfo.affinityGroup;
                managementClient.affinityGroups.get(networkInfo.affinityGroup, function(error, affinityGroupDetails) {
                  progress.end();
                  if (error) {
                    return callback(error);
                  } else {
                    options.virtualNetworkAffinityGroupDetails = affinityGroupDetails;
                    createNewHostedService();
                  }
                });
              } else {
                createNewHostedService();
              }
            }
          });
        } else {
          createNewHostedService();
        }               
      }
    }
  });
}

module.exports = VMClient;<|MERGE_RESOLUTION|>--- conflicted
+++ resolved
@@ -70,17 +70,10 @@
       }
     }
 
-<<<<<<< HEAD
-    var computeManagementClient = this.createComputeManagementClient();
-    var managementClient = this.createManagementClient();
-    var storageClient = this.createStorageClient();
-    var networkClient = this.createNetworkClient();
-=======
     var computeManagementClient = self.createComputeManagementClient();
     var managementClient = self.createManagementClient();
     var storageClient = self.createStorageClient();
     var networkClient = self.createNetworkClient();
->>>>>>> 0df413a3
 
     createVM({
       dnsPrefix: dnsPrefix,
@@ -108,11 +101,7 @@
       managementClient: managementClient,
       storageClient: storageClient,
       networkClient : networkClient
-<<<<<<< HEAD
-    }, callback, logger);
-=======
     }, callback, logger, self.cli);
->>>>>>> 0df413a3
   },
 
   createVMfromJson: function (dnsName, roleFile, options, callback, logger) {
@@ -138,17 +127,10 @@
       delete role.resourceExtensionReferences;
     }
 
-<<<<<<< HEAD
-    var computeManagementClient = this.createComputeManagementClient();
-    var managementClient = this.createManagementClient();
-    var storageClient = this.createStorageClient();
-    var networkClient = this.createNetworkClient();
-=======
     var computeManagementClient = self.createComputeManagementClient();
     var managementClient = self.createManagementClient();
     var storageClient = self.createStorageClient();
     var networkClient = self.createNetworkClient();
->>>>>>> 0df413a3
 
     createVM({
       subscription: options.subscription,
@@ -163,11 +145,7 @@
       managementClient: managementClient,
       storageClient: storageClient,
       networkClient : networkClient
-<<<<<<< HEAD
-    }, callback, logger);
-=======
     }, callback, logger, self.cli);
->>>>>>> 0df413a3
 
   },
 
@@ -1579,17 +1557,10 @@
       options.dockerCertDir = path.join(homePath, '.docker');
     }
 
-<<<<<<< HEAD
-    var computeManagementClient = this.createComputeManagementClient();
-    var managementClient = this.createManagementClient();
-    var storageClient = this.createStorageClient();
-    var networkClient = this.createNetworkClient();
-=======
     var computeManagementClient = self.createComputeManagementClient();
     var managementClient = self.createManagementClient();
     var storageClient = self.createStorageClient();
     var networkClient = self.createNetworkClient();
->>>>>>> 0df413a3
 
     options.userName = userName;
     options.password = password;
@@ -1705,11 +1676,7 @@
   });
 }
 
-<<<<<<< HEAD
-function createVM(options, callback, logger) {
-=======
 function createVM(options, callback, logger, cli) {
->>>>>>> 0df413a3
   var deploymentParams = {
     name: options.dnsPrefix,
     label: options.dnsPrefix,
@@ -2941,22 +2908,14 @@
   }
 }
 
-<<<<<<< HEAD
-function createHostedService(dnsPrefix, options, logger, callback) {
-=======
 function createHostedService(dnsPrefix, options, logger, cli, callback) {
->>>>>>> 0df413a3
   var createNewHostedService = function() {
     var createHostedServiceInternal = function () {
       svcParams.location = options.location;
       svcParams.affinityGroup = options.affinityGroup;
       svcParams.label = dnsPrefix;
       svcParams.serviceName = dnsPrefix;
-<<<<<<< HEAD
-      progress = self.cli.interaction.progress($('Creating cloud service'));
-=======
       progress = cli.interaction.progress($('Creating cloud service'));
->>>>>>> 0df413a3
     
       computeManagementClient.hostedServices.create(svcParams, function (error) {
         progress.end();
@@ -2967,7 +2926,6 @@
         }
       });
     };
-<<<<<<< HEAD
 
     if (options.location && options.affinityGroup) {
       return callback($('both --location and --affinitygroup options are specified'));
@@ -2980,20 +2938,6 @@
           return callback(new Error($('The hosted service location must be the same as the virtual network\'s affinity group location')));
         }
 
-=======
-
-    if (options.location && options.affinityGroup) {
-      return callback($('both --location and --affinitygroup options are specified'));
-    }
-
-    // In some cases we override the request to use the virtual network's affinity group
-    if (options.virtualNetworkAffinityGroupName) {
-      if (options.location) {
-        if (!utils.ignoreCaseEquals(options.location, options.virtualNetworkAffinityGroupDetails.location)) {
-          return callback(new Error($('The hosted service location must be the same as the virtual network\'s affinity group location')));
-        }
-
->>>>>>> 0df413a3
         // Override options to use the virtual network's affinity group
         options.location = null;
         options.affinityGroup = options.virtualNetworkAffinityGroupDetails.name;
@@ -3108,11 +3052,7 @@
         return callback(null, true);
       } else {
         if (options.virtualNetworkName) {
-<<<<<<< HEAD
-          progress = self.cli.interaction.progress($('Looking up virtual network'));
-=======
           progress = cli.interaction.progress($('Looking up virtual network'));
->>>>>>> 0df413a3
           getNetworkInfo(options.networkClient, options.virtualNetworkName, function(error, networkInfo) {
             if (error) {
               progress.end();
