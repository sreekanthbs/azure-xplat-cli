//
// Copyright (c) Microsoft and contributors.  All rights reserved.
//
// Licensed under the Apache License, Version 2.0 (the "License");
// you may not use this file except in compliance with the License.
// You may obtain a copy of the License at
//   http://www.apache.org/licenses/LICENSE-2.0
//
// Unless required by applicable law or agreed to in writing, software
// distributed under the License is distributed on an "AS IS" BASIS,
// WITHOUT WARRANTIES OR CONDITIONS OF ANY KIND, either express or implied.
//
// See the License for the specific language governing permissions and
// limitations under the License.
//

var __ = require('underscore');
var util = require('util');

var profile = require('../../util/profile');
var utils = require('../../util/utils');
var validation = require('../../util/validation');
var storageUtil = require('../../util/storage.util');

var $ = utils.getLocaleString;

exports.init = function (cli) {
  var log = cli.output;
  var storage = cli.category('storage');

  var storageAccount = storage.category('account')
    .description($('Commands to manage your Storage accounts'));

  var keys = storageAccount.category('keys')
    .description($('Commands to manage your Storage account keys'));

  var connectionString = storageAccount.category('connectionstring')
    .description($('Commands to show your Storage connection string'));

  var serviceType = { blob: 0, queue: 1, table: 2, file: 3 };

  function wrapEndpoint(uri, type) {
    if (!uri) {
      return '';
    }

    if (uri.indexOf('//') != -1 && !utils.stringStartsWith(uri, 'http://') && !utils.stringStartsWith(uri, 'https://')) {
      throw new Error($('The provided URI "' + uri + '" is not supported.'));
    }

    if (validation.isValidUri(uri)) {
      var tag;
      switch (type) {
        case serviceType.blob: tag = 'BlobEndpoint='; break;
        case serviceType.queue: tag = 'QueueEndpoint='; break;
        case serviceType.table: tag = 'TableEndpoint='; break;
        case serviceType.file: tag = 'FileEndpoint='; break;
      }
      return tag + uri + ';';
    }

    return '';
  }

  storageAccount.listCommand = function (options, _) {
      var service = utils._createStorageClient(profile.current.getSubscription(options.subscription), log);

      var storageAccounts;
      var progress = cli.interaction.progress($('Getting storage accounts'));
      try {
        storageAccounts = service.storageAccounts.list(_).storageAccounts;
      } finally {
        progress.end();
      }

      cli.interaction.formatOutput(storageAccounts, function (outputData) {
        if(outputData.length === 0) {
          log.info($('No storage accounts defined'));
        } else {
          log.table(outputData, function (row, item) {
            row.cell($('Name'), item.name);
            row.cell($('Label'), item.label ? item.properties.label : '');
            row.cell($('Location'), item.properties.location ||
              (item.properties.affinityGroup || '') +
              (item.properties.geoPrimaryRegion ? ' (' + item.properties.geoPrimaryRegion + ')' : ''));
          });
        }
      });
    };

  storageAccount.showCommand = function (name, options, _) {
      var service = utils._createStorageClient(profile.current.getSubscription(options.subscription), log);

      var storageAccount;
      var progress = cli.interaction.progress($('Getting storage account'));

      try {
        storageAccount = service.storageAccounts.get(name, _).storageAccount;
      } finally {
        progress.end();
      }

      if (storageAccount) {
        cli.interaction.formatOutput(storageAccount, function(outputData) {
          log.data($('Name'), outputData.name);
          log.data($('Url'), outputData.uri);

          cli.interaction.logEachData($('Account Properties'), outputData.properties);
          cli.interaction.logEachData($('Extended Properties'), outputData.extendedProperties);
          cli.interaction.logEachData($('Capabilities'), outputData.capabilities);
        });
      } else {
        log.info($('No storage account found'));
      }
    };

  storageAccount.createCommand = function (name, options, _) {
      var service = utils._createStorageClient(profile.current.getSubscription(options.subscription), log);
      var managementService = utils._createManagementClient(profile.current.getSubscription(options.subscription), log);

      var storageOptions = {
        name: name,
        label: options.label ? options.label : name
      };

<<<<<<< HEAD
      if (options.geoReplication === true) {
        storageOptions.accountType = storageUtil.AccountTypeForCreating.GRS;
      } else {
        storageOptions.accountType = storageUtil.AccountTypeForCreating.LRS;
      }
=======
      if (options.type){
        if (options.geoReplication || options.disableGeoReplication) {
          throw new Error($('Geo replication option cannot be specified with account type'));
        }
        
        validation.isValidEnumValue(options.type, Object.keys(storageUtil.AccountTypeForCreating));
        storageOptions.accountType = storageUtil.AccountTypeForCreating[options.type.toUpperCase()];
      } else {
        if (options.geoReplication === true) {
          storageOptions.accountType = storageUtil.AccountTypeForCreating.GRS;
        } else {
          storageOptions.accountType = storageUtil.AccountTypeForCreating.LRS;
        }
      } 
>>>>>>> 3698b9b8

      if (__.isString(options.description)) {
        storageOptions.description = options.description;
      }

      if (options.affinityGroup) {
        storageOptions.affinityGroup = options.affinityGroup;
      } else {
        storageOptions.location = cli.interaction.chooseIfNotGiven($('Location: '), $('Getting locations'), options.location,
          function (cb) {
            managementService.locations.list(function (err, result) {
              if (err) { return cb(err); }

              cb(null, result.locations.map(function (location) { return location.name; }));
            });
          }, _);
      }

      var progress = cli.interaction.progress($('Creating storage account'));
      try {
        service.storageAccounts.create(storageOptions, _);
      } finally {
        progress.end();
      }
    };

  storageAccount.updateCommand = function (name, options, _) {
      var service = utils._createStorageClient(profile.current.getSubscription(options.subscription), log);

      var storageOptions = { };
      if (__.isString(options.description)) {
        storageOptions.description = options.description;
      }

      if (options.label) {
        storageOptions.label = options.label;
      }

       if (options.type){
        if (options.geoReplication || options.disableGeoReplication) {
          throw new Error($('Geo replication option cannot be specified with account type'));
        }
        
        validation.isValidEnumValue(options.type, Object.keys(storageUtil.AccountTypeForChanging));
        storageOptions.accountType = storageUtil.AccountTypeForChanging[options.type.toUpperCase()];
      } else {
        if (options.geoReplication !== undefined || options.disableGeoReplication !== undefined) {
          storageOptions.geoReplicationEnabled = (options.geoReplication === true).toString();
        }
      }

      var progress = cli.interaction.progress($('Updating storage account'));
      try {
        service.storageAccounts.update(name, storageOptions, _);
      } finally {
        progress.end();
      }
    };

  storageAccount.deleteCommand = function (name, options, _) {
      var service = utils._createStorageClient(profile.current.getSubscription(options.subscription), log);

      if (!options.quiet && !cli.interaction.confirm(util.format($('Delete storage account %s? [y/n] '), name), _)) {
        return;
      }

      var progress = cli.interaction.progress($('Deleting storage account'));
      try {
        service.storageAccounts.delete(name, _);
      } finally {
        progress.end();
      }
    };

  keys.listCommand = function (name, options, _) {
      var service = utils._createStorageClient(profile.current.getSubscription(options.subscription), log);

      var keys;
      var progress = cli.interaction.progress($('Getting storage account keys'));
      try {
        keys = service.storageAccounts.getKeys(name, _);
      } finally {
        progress.end();
      }

      if (keys) {
        cli.interaction.formatOutput(keys, function(outputData) {
          log.data($('Primary'), outputData.primaryKey);
          log.data($('Secondary'), outputData.secondaryKey);
        });
      } else {
        log.info($('No storage account keys found'));
      }
    };

  keys.renewCommand = function (name, options, _) {
      var service = utils._createStorageClient(profile.current.getSubscription(options.subscription), log);

      if (!options.primary && !options.secondary) {
        throw new Error($('Need to specify either --primary or --secondary'));
      } else if (options.primary && options.secondary) {
        throw new Error($('Only one of primary or secondary keys can be renewed at a time'));
      }

      var type = options.primary ? 'primary' : 'secondary';

      var progress = cli.interaction.progress($('Renewing storage account key'));
      try {
        keys = service.storageAccounts.regenerateKeys({ name: name, keyType: type }, _);
      } finally {
        progress.end();
      }

      if (keys) {
        cli.interaction.formatOutput(keys, function(outputData) {
          log.data($('Primary'), outputData.primaryKey);
          log.data($('Secondary'), outputData.secondaryKey);
        });
      } else {
        log.info($('No storage account keys found'));
      }
    };

  connectionString.showCommand = function (name, options, _) {
    var service = utils._createStorageClient(profile.current.getSubscription(options.subscription));
    var keys = service.storageAccounts.getKeys(name, _);
    var connection = { string: '' };
    connection.string = 'DefaultEndpointsProtocol=' + (options.useHttp ? 'http;' : 'https;');
    connection.string += wrapEndpoint(options.blobEndpoint, serviceType.blob);
    connection.string += wrapEndpoint(options.queueEndpoint, serviceType.queue);
    connection.string += wrapEndpoint(options.tableEndpoint, serviceType.table);
    connection.string += wrapEndpoint(options.fileEndpoint, serviceType.file);
    connection.string += 'AccountName=' + name + ';';
    connection.string += 'AccountKey=' + keys.primaryKey;
    cli.interaction.formatOutput(connection, function (outputData) {
      log.data($('connectionstring'), outputData.string);
    });
  };

  storageAccount.command('list')
    .description($('List storage accounts'))
    .option('-s, --subscription <id>', $('the subscription id'))
    .execute(storageAccount.listCommand);

  storageAccount.command('show <name>')
    .description($('Show a storage account'))
    .option('-s, --subscription <id>', $('the subscription id'))
    .execute(storageAccount.showCommand);

  storageAccount.command('create <name>')
    .description($('Create a storage account'))
    .option('-e, --label <label>', $('the storage account label'))
    .option('-d, --description <description>', $('the storage account description'))
    .option('-l, --location <name>', $('the location'))
    .option('-a, --affinity-group <name>', $('the affinity group'))
    .option('-s, --subscription <id>', $('the subscription id'))
<<<<<<< HEAD
    .option('--geoReplication', $('indicates if the geo replication is enabled'))
    .option('--disable-geoReplication', $('indicates if the geo replication is disabled'))
=======
    .option('--type <type>', $('the account type(LRS/ZRS/GRS/RAGRS/PLRS)'))
    .option('--geoReplication', $('deprecated. This option is deprecated and will be removed in a future version. Please use \"--type\" instead'))
    .option('--disable-geoReplication', $('deprecated. This option is deprecated and will be removed in a future version. Please use \"--type\" instead'))
>>>>>>> 3698b9b8
    .execute(storageAccount.createCommand);

  storageAccount.command('set <name>')
    .description($('Update a storage account'))
    .option('-e, --label <label>', $('the storage account label'))
    .option('-d, --description <description>', $('the storage account description'))
    .option('-s, --subscription <id>', $('the subscription id'))
<<<<<<< HEAD
    .option('--geoReplication', $('indicates if the geo replication is enabled'))
    .option('--disable-geoReplication', $('indicates if the geo replication is disabled'))
=======
    .option('--type <type>', $('the account type(LRS/GRS/RAGRS)'))
    .option('--geoReplication', $('deprecated. This option is deprecated and will be removed in a future version. Please use \"--type\" instead'))
    .option('--disable-geoReplication', $('deprecated. This option is deprecated and will be removed in a future version. Please use \"--type\" instead'))
>>>>>>> 3698b9b8
    .execute(storageAccount.updateCommand);

  storageAccount.command('delete <name>')
    .description($('Delete a storage account'))
    .option('-q, --quiet', $('quiet mode, do not ask for delete confirmation'))
    .option('-s, --subscription <id>', $('the subscription id'))
    .execute(storageAccount.deleteCommand);

  keys.command('list <name>')
    .description($('List the keys for a storage account'))
    .option('-s, --subscription <id>', $('the subscription id'))
    .execute(keys.listCommand);

  keys.command('renew <name>')
    .description($('Renew a key for a storage account from your account'))
    .option('--primary', $('Update the primary key'))
    .option('--secondary', $('Update the secondary key'))
    .option('-s, --subscription <id>', $('the subscription id'))
    .execute(keys.renewCommand);

  connectionString.command('show <name>')
    .description($('Show the connection string for your account'))
    .option('--use-http', $('Use http as default endpoints protocol'))
    .option('--blob-endpoint <blobEndpoint>', $('the blob endpoint'))
    .option('--queue-endpoint <queueEndpoint>', $('the queue endpoint'))
    .option('--table-endpoint <tableEndpoint>', $('the table endpoint'))
    .option('--file-endpoint <fileEndpoint>', $('the file endpoint'))
    .option('-s, --subscription <id>', $('the subscription id'))
    .execute(connectionString.showCommand);
};<|MERGE_RESOLUTION|>--- conflicted
+++ resolved
@@ -123,13 +123,6 @@
         label: options.label ? options.label : name
       };
 
-<<<<<<< HEAD
-      if (options.geoReplication === true) {
-        storageOptions.accountType = storageUtil.AccountTypeForCreating.GRS;
-      } else {
-        storageOptions.accountType = storageUtil.AccountTypeForCreating.LRS;
-      }
-=======
       if (options.type){
         if (options.geoReplication || options.disableGeoReplication) {
           throw new Error($('Geo replication option cannot be specified with account type'));
@@ -143,8 +136,7 @@
         } else {
           storageOptions.accountType = storageUtil.AccountTypeForCreating.LRS;
         }
-      } 
->>>>>>> 3698b9b8
+      }
 
       if (__.isString(options.description)) {
         storageOptions.description = options.description;
@@ -301,14 +293,9 @@
     .option('-l, --location <name>', $('the location'))
     .option('-a, --affinity-group <name>', $('the affinity group'))
     .option('-s, --subscription <id>', $('the subscription id'))
-<<<<<<< HEAD
-    .option('--geoReplication', $('indicates if the geo replication is enabled'))
-    .option('--disable-geoReplication', $('indicates if the geo replication is disabled'))
-=======
     .option('--type <type>', $('the account type(LRS/ZRS/GRS/RAGRS/PLRS)'))
     .option('--geoReplication', $('deprecated. This option is deprecated and will be removed in a future version. Please use \"--type\" instead'))
     .option('--disable-geoReplication', $('deprecated. This option is deprecated and will be removed in a future version. Please use \"--type\" instead'))
->>>>>>> 3698b9b8
     .execute(storageAccount.createCommand);
 
   storageAccount.command('set <name>')
@@ -316,14 +303,9 @@
     .option('-e, --label <label>', $('the storage account label'))
     .option('-d, --description <description>', $('the storage account description'))
     .option('-s, --subscription <id>', $('the subscription id'))
-<<<<<<< HEAD
-    .option('--geoReplication', $('indicates if the geo replication is enabled'))
-    .option('--disable-geoReplication', $('indicates if the geo replication is disabled'))
-=======
     .option('--type <type>', $('the account type(LRS/GRS/RAGRS)'))
     .option('--geoReplication', $('deprecated. This option is deprecated and will be removed in a future version. Please use \"--type\" instead'))
     .option('--disable-geoReplication', $('deprecated. This option is deprecated and will be removed in a future version. Please use \"--type\" instead'))
->>>>>>> 3698b9b8
     .execute(storageAccount.updateCommand);
 
   storageAccount.command('delete <name>')
