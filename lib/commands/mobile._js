--- conflicted
+++ resolved
@@ -2063,11 +2063,7 @@
 
               // unlike async.parallel, we want all operations to execute regardless if some have errors
 
-<<<<<<< HEAD
-              var progress = cli.interaction.progress('Getting table information');
-=======
-              var progress = cli.progress($('Getting table information'));
->>>>>>> d7cccbb5
+              var progress = cli.interaction.progress($('Getting table information'));
               var results = {};
               var operationCount = 0;
               function tryFinish() {
@@ -2967,11 +2963,7 @@
           function ensuredServiceName(servicename) {
             options.servicename = servicename;
 
-<<<<<<< HEAD
-            var progress = cli.interaction.progress('Rescaling the mobile service');
-=======
-            var progress = cli.progress($('Rescaling the mobile service'));
->>>>>>> d7cccbb5
+            var progress = cli.interaction.progress($('Rescaling the mobile service'));
             mobile.getScaleSettings(options, function (error, scalesettings) {
               if (error) {
                 progress.end();
