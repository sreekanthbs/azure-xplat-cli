--- conflicted
+++ resolved
@@ -189,18 +189,8 @@
             mail: mail,
             spn: spn
           },
-<<<<<<< HEAD
-          scopeString, role, _);
-=======
-          {
-            scope: scope,
-            resourceGroup: resourceGroup,
-            resourceType: resourceType,
-            resourceName: resourceName,
-            parent: options.parent,
-            subscriptionId: subscription.id
-          }, role, expandGroups, includeAdmins, cli, subscription, _);
->>>>>>> 3ab9bc9c
+          scopeString, role, expandGroups, includeAdmins, cli, subscription, _);
+
       } finally {
         progress.end();
       }
@@ -253,7 +243,6 @@
       var assignmentCollection = new RoleAssignments(authzClient, graphClient);
       var progress;
 
-<<<<<<< HEAD
       var scopeString = RoleAssignments.buildScopeString({
         scope: scope,
         resourceGroup: resourceGroup,
@@ -266,31 +255,9 @@
       if (!options.quiet && !cli.interaction.confirm(util.format($('Delete role assignment for AD object "%s" on scope "%s" with role definition "%s"? [y/n] '),
           assignmentCollection.activeFilterADObject(principal), scopeString, role), _)) {
         return;
-=======
-      var progress = cli.interaction.progress($('Getting role assignments to delete'));
-      var assignments;
-      try {
-        assignments = assignmentCollection.query(false,
-          {
-            objectId: objectId,
-            upn: upn,
-            mail: mail,
-            spn: spn
-          },
-          {
-            scope: scope,
-            resourceGroup: resourceGroup,
-            resourceType: resourceType,
-            resourceName: resourceName,
-            parent: options.parent,
-            subscriptionId: subscription.id
-          }, role, false, false, cli, subscription, _);
-      } finally {
-        progress.end();
->>>>>>> 3ab9bc9c
-      }
-
-      var assignments = assignmentCollection.query(false, principal, scopeString, role, _);
+      }
+
+      var assignments = assignmentCollection.query(false, principal, scopeString, role, false, false, cli, subscription, _);
 
       if (assignments.length > 0) {
         progress = cli.interaction.progress($('Deleting role assignments'));
