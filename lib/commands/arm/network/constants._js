--- conflicted
+++ resolved
@@ -64,7 +64,6 @@
     connection: ['Ipsec', 'Dedicated', 'VpnClient', 'Vnet2Vnet']
   },
 
-<<<<<<< HEAD
   appGateway: {
     settings: {
       protocol: ['Http'],
@@ -78,12 +77,12 @@
     sku: {
       capacity: [2, 10]
     }
-=======
+  },
+
   expressRoute: {
     defBandwidthInMbps: 100,
     tier: ['Standard', 'Premium'],
     family: ['MeteredData', 'UnlimitedData']
->>>>>>> 9b65bcca
   },
 
   toRange: function (array) {
