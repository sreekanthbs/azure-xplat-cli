--- conflicted
+++ resolved
@@ -16,12 +16,8 @@
 __.extend(VNetCRUD.prototype, {
   create: function (resourceGroupName, vnet, location, options, _) {
     var vNet = this.get(resourceGroupName, vnet, _);
-<<<<<<< HEAD
-    if(vNet) {
-=======
 
     if (vNet) {
->>>>>>> c9b70c8e
       throw new Error(util.format($('Virtual network "%s" already exists in resource group "%s"'), vnet, resourceGroupName));
     }
 
@@ -55,7 +51,7 @@
       options.maxVmCount,
       'max-vm-count', {
         'address-space': options.addressSpace
-      });
+    });
 
     if (requiredOptCheckResult.error) {
       throw new Error(requiredOptCheckResult.error);
@@ -71,7 +67,7 @@
           'max-vm-count': options.maxVmCount,
           'cidr': options.cidr
         }
-      });
+    });
 
     if (requiredOptCheckResult.error) {
       throw new Error(requiredOptCheckResult.error);
@@ -88,7 +84,7 @@
           'cidr': options.cidr
         },
         'subnet-start-ip': options.subnetStartIp
-      });
+    });
 
     if (requiredOptCheckResult.error) {
       throw new Error(requiredOptCheckResult.error);
@@ -105,7 +101,7 @@
           'cidr': options.cidr
         },
         'subnet-start-ip': options.subnetStartIp
-      });
+    });
 
     if (requiredOptCheckResult.error) {
       throw new Error(requiredOptCheckResult.error);
@@ -294,15 +290,15 @@
     vnetInput.subnetCidr = subnetCidr;
 
     this.log.verbose(util.format($('Address Space [Starting IP/CIDR (Max VM Count)]: %s/%s (%s)'),
-        vnetInput.addressSpaceStartIP,
-        vnetInput.cidr,
-        vNetUtil.getHostsCountForCIDR(vnetInput.cidr).hostsCount)
+      vnetInput.addressSpaceStartIP,
+      vnetInput.cidr,
+      vNetUtil.getHostsCountForCIDR(vnetInput.cidr).hostsCount)
     );
 
     this.log.verbose(util.format($('Subnet [Starting IP/CIDR (Max VM Count)]: %s/%s (%s)'),
-        vnetInput.subnetStartIP,
-        vnetInput.subnetCidr,
-        vNetUtil.getHostsCountForCIDR(vnetInput.subnetCidr).hostsCount)
+      vnetInput.subnetStartIP,
+      vnetInput.subnetCidr,
+      vNetUtil.getHostsCountForCIDR(vnetInput.subnetCidr).hostsCount)
     );
 
     var verifiedSubnetDns = vNetUtil.parseIPv4(options.subnetDnsServer);
@@ -379,19 +375,14 @@
 
   show: function (resourceGroupName, virtualNetworkName, _) {
     var vNet = this.get(resourceGroupName, virtualNetworkName, _);
-<<<<<<< HEAD
     var output = this.cli.output;
+
     if(!vNet) {
       if (output.format().json) {
         output.json({});
       } else {
         output.info(util.format($('Virtual network "%s" not found'), virtualNetworkName));
       }
-
-=======
-    if (!vNet) {
-      this.log.error(util.format('Virtual network "%s" not found', virtualNetworkName));
->>>>>>> c9b70c8e
       return;
     }
 
@@ -429,20 +420,6 @@
     if (vNet) {
       var progress = this.cli.interaction.progress(util.format($('Exporting Network Configuration to "%s"'), filePath));
       try {
-<<<<<<< HEAD
-=======
-        // clearing properties
-        delete vNet.virtualNetwork.etag;
-        delete vNet.virtualNetwork.id;
-        delete vNet.virtualNetwork.properties.provisioningState;
-        for (var subnet in vNet.virtualNetwork.properties.subnets) {
-          delete vNet.virtualNetwork.properties.subnets[subnet].properties.ipConfigurations;
-          delete vNet.virtualNetwork.properties.subnets[subnet].properties.provisioningState;
-          delete vNet.virtualNetwork.properties.subnets[subnet].etag;
-          delete vNet.virtualNetwork.properties.subnets[subnet].id;
-        }
-
->>>>>>> c9b70c8e
         var networkConfigAsString = JSON.stringify(vNet.virtualNetwork);
         fs.writeFileSync(filePath, networkConfigAsString);
       } finally {
