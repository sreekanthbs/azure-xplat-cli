/**
 * Copyright (c) Microsoft.  All rights reserved.
 *
 * Licensed under the Apache License, Version 2.0 (the "License");
 * you may not use this file except in compliance with the License.
 * You may obtain a copy of the License at
 *   http://www.apache.org/licenses/LICENSE-2.0
 *
 * Unless required by applicable law or agreed to in writing, software
 * distributed under the License is distributed on an "AS IS" BASIS,
 * WITHOUT WARRANTIES OR CONDITIONS OF ANY KIND, either express or implied.
 * See the License for the specific language governing permissions and
 * limitations under the License.
 */

'use strict';

var util = require('util');
var utils = require('../../../util/utils');
var profile = require('../../../util/profile/index');
var constants = require('./constants');
var $ = utils.getLocaleString;

var AppGateway = require('./appGateway');
var VirtualNetwork = require('./virtualNetwork');
var Subnet = require('./subnet');
var LoadBalancer = require('./loadBalancer');
var PublicIp = require('./publicIp');
var Nic = require('./nic');
var Nsg = require('./nsg');
var DnsZone = require('./dnsZone');
var DnsRecordSet = require('./dnsRecordSet');
var TrafficManager = require('./trafficManager');
var RouteTable = require('./routeTable');
var LocalNetworkGateway = require('./localNetworkGateway');
var VirtualNetworkGateway = require('./virtualNetworkGateway');
var ExpressRoute = require('./expressRoute');

exports.init = function (cli) {
  var network = cli.category('network')
    .description($('Commands to manage network resources'));

  var vnet = network.category('vnet')
    .description($('Commands to manage virtual networks'));

  vnet.command('create [resource-group] [name] [location]')
    .description('Create a virtual network')
    .usage('[options] <resource-group> <name> <location>')
    .option('-g, --resource-group <resource-group>', $('the name of the resource group'))
    .option('-n, --name <name>', $('the name of the virtual network'))
    .option('-l, --location <location>', $('the location'))
    .option('-a, --address-prefixes <address-prefixes>', $('the comma separated list of address prefixes for this virtual network.' +
    '\n     For example -a 10.0.0.0/24,10.0.1.0/24.' +
    '\n     Default value is 10.0.0.0/8'))
    .option('-d, --dns-servers <dns-servers>', $('the comma separated list of DNS servers IP addresses'))
    .option('-t, --tags <tags>', $('the tags set on this virtual network.' +
    '\n     Can be multiple. In the format of "name=value".' +
    '\n     Name is required and value is optional.' +
    '\n     For example, -t "tag1=value1;tag2"'))
    .option('-s, --subscription <subscription>', $('the subscription identifier'))
    .execute(function (resourceGroup, name, location, options, _) {
      resourceGroup = cli.interaction.promptIfNotGiven($('Resource group name: '), resourceGroup, _);
      name = cli.interaction.promptIfNotGiven($('Virtual network name: '), name, _);
      location = cli.interaction.promptIfNotGiven($('Location: '), location, _);

      var networkResourceProviderClient = getNetworkResourceProviderClient(options);
      var virtualNetwork = new VirtualNetwork(cli, networkResourceProviderClient);
      virtualNetwork.create(resourceGroup, name, location, options, _);
    });

  vnet.command('set [resource-group] [name]')
    .description('Set virtual network')
    .usage('[options] <resource-group> <name>')
    .option('-g, --resource-group <resource-group>', $('the name of the resource group'))
    .option('-n, --name <name>', $('the name of the virtual network'))
    .option('-a, --address-prefixes <address-prefixes>', $('the comma separated list of address prefixes for this virtual network.' +
    '\n     For example -a 10.0.0.0/24,10.0.1.0/24.' +
    '\n     This list will be appended to the current list of address prefixes.' +
    '\n     The address prefixes in this list should not overlap between them.' +
    '\n     The address prefixes in this list should not overlap with existing address prefixes in the vnet.'))
    .option('-d, --dns-servers [dns-servers]', $('the comma separated list of DNS servers IP addresses.' +
    '\n     This list will be appended to the current list of DNS server IP addresses.'))
    .option('-t, --tags <tags>', $('the tags set on this virtual network.' +
    '\n     Can be multiple. In the format of "name=value".' +
    '\n     Name is required and value is optional. For example, -t "tag1=value1;tag2".' +
    '\n     Existing tag values will be replaced by the values specified.'))
    .option('--no-tags', $('remove all existing tags'))
    .option('-s, --subscription <subscription>', $('the subscription identifier'))
    .execute(function (resourceGroup, name, location, options, _) {
      resourceGroup = cli.interaction.promptIfNotGiven($('Resource group name: '), resourceGroup, _);
      name = cli.interaction.promptIfNotGiven($('Virtual network name: '), name, _);

      var networkResourceProviderClient = getNetworkResourceProviderClient(options);
      var virtualNetwork = new VirtualNetwork(cli, networkResourceProviderClient);
      virtualNetwork.set(resourceGroup, name, options, _);
    });

  vnet.command('list [resource-group]')
    .description('Get all virtual networks')
    .usage('[options] <resource-group>')
    .option('-g, --resource-group <resource-group>', $('the name of the resource group'))
    .option('-s, --subscription <subscription>', $('the subscription identifier'))
    .execute(function (resourceGroup, options, _) {
      resourceGroup = cli.interaction.promptIfNotGiven($('Resource group name: '), resourceGroup, _);

      var networkResourceProviderClient = getNetworkResourceProviderClient(options);
      var virtualNetwork = new VirtualNetwork(cli, networkResourceProviderClient);
      virtualNetwork.list(resourceGroup, _);
    });

  vnet.command('show [resource-group] [name]')
    .description('Get a virtual network')
    .usage('[options] <resource-group> <name>')
    .option('-g, --resource-group <resource-group>', $('the name of the resource group'))
    .option('-n, --name <name>', $('the name of the virtual network'))
    .option('-s, --subscription <subscription>', $('the subscription identifier'))
    .execute(function (resourceGroup, name, location, options, _) {
      resourceGroup = cli.interaction.promptIfNotGiven($('Resource group name: '), resourceGroup, _);
      name = cli.interaction.promptIfNotGiven($('Virtual network name: '), name, _);

      var networkResourceProviderClient = getNetworkResourceProviderClient(options);
      var virtualNetwork = new VirtualNetwork(cli, networkResourceProviderClient);
      virtualNetwork.show(resourceGroup, name, null, _);
    });

  vnet.command('delete [resource-group] [name]')
    .description('Delete a virtual network')
    .usage('[options] <resource-group> <name>')
    .option('-g, --resource-group <resource-group>', $('the name of the resource group'))
    .option('-n, --name <name>', $('the name of the virtual network'))
    .option('-q, --quiet', $('quiet mode, do not ask for delete confirmation'))
    .option('-s, --subscription <subscription>', $('the subscription identifier'))
    .execute(function (resourceGroup, name, options, _) {
      resourceGroup = cli.interaction.promptIfNotGiven($('Resource group name: '), resourceGroup, _);
      name = cli.interaction.promptIfNotGiven($('Virtual network name: '), name, _);

      var networkResourceProviderClient = getNetworkResourceProviderClient(options);
      var virtualNetwork = new VirtualNetwork(cli, networkResourceProviderClient);
      virtualNetwork.delete(resourceGroup, name, options, _);
    });

  var subnet = vnet.category('subnet')
    .description($('Commands to manage virtual network subnets'));

  subnet.command('create [resource-group] [vnet-name] [name]')
    .description($('Create virtual network subnet'))
    .usage('[options] <resource-group> <vnet-name> <name>')
    .option('-g, --resource-group <resource-group>', $('the name of the resource group'))
    .option('-e, --vnet-name <vnet-name>', $('the name of the virtual network'))
    .option('-n, --name <name>', $('the name of the subnet'))
    .option('-a, --address-prefix <address-prefix>', $('the address prefix'))
    .option('-w, --network-security-group-id <network-security-group-id>', $('the network security group identifier.' +
    '\n     e.g. /subscriptions/<subscription-id>/resourceGroups/<resource-group-name>/providers/Microsoft.Network/networkSecurityGroups/<nsg-name>'))
    .option('-o, --network-security-group-name <network-security-group-name>', $('the network security group name'))
    .option('-i, --route-table-id <route-table-id>', $('the route table identifier.' +
    '\n     e.g. /subscriptions/<subscription-id>/resourceGroups/<resource-group-name>/providers/Microsoft.Network/routeTables/<route-table-name>'))
    .option('-r, --route-table-name <route-table-name>', $('the route table name'))
    .option('-s, --subscription <subscription>', $('the subscription identifier'))
    .execute(function (resourceGroup, vnetName, name, options, _) {
      resourceGroup = cli.interaction.promptIfNotGiven($('Resource group name: '), resourceGroup, _);
      vnetName = cli.interaction.promptIfNotGiven($('Virtual network name: '), vnetName, _);
      name = cli.interaction.promptIfNotGiven($('Subnet name: '), name, _);

      var networkResourceProviderClient = getNetworkResourceProviderClient(options);
      var subnet = new Subnet(cli, networkResourceProviderClient);
      subnet.create(resourceGroup, vnetName, name, options, _);
    });

  subnet.command('set [resource-group] [vnet-name] [name]')
    .description($('Set a virtual network subnet'))
    .usage('[options] <resource-group> <vnet-name> <name>')
    .option('-g, --resource-group <resource-group>', $('the name of the resource group'))
    .option('-e, --vnet-name <vnet-name>', $('the name of the virtual network'))
    .option('-n, --name <name>', $('the name of the subnet'))
    .option('-a, --address-prefix <address-prefix>', $('the address prefix'))
    .option('-w, --network-security-group-id [network-security-group-id]', $('the network security group identifier.' +
    '\n     e.g. /subscriptions/<subscription-id>/resourceGroups/<resource-group-name>/providers/Microsoft.Network/networkSecurityGroups/<nsg-name>'))
    .option('-o, --network-security-group-name <network-security-group-name>', $('the network security group name'))
    .option('-i, --route-table-id <route-table-id>', $('the route table identifier.' +
    '\n     e.g. /subscriptions/<subscription-id>/resourceGroups/<resource-group-name>/providers/Microsoft.Network/routeTables/<route-table-name>'))
    .option('-r, --route-table-name <route-table-name>', $('the route table name'))
    .option('-s, --subscription <subscription>', $('the subscription identifier'))
    .execute(function (resourceGroup, vnetName, name, options, _) {
      resourceGroup = cli.interaction.promptIfNotGiven($('Resource group name: '), resourceGroup, _);
      vnetName = cli.interaction.promptIfNotGiven($('Virtual network name: '), vnetName, _);
      name = cli.interaction.promptIfNotGiven($('Subnet name: '), name, _);

      var networkResourceProviderClient = getNetworkResourceProviderClient(options);
      var subnet = new Subnet(cli, networkResourceProviderClient);
      subnet.set(resourceGroup, vnetName, name, options, _);
    });

  subnet.command('list [resource-group] [vnet-name]')
    .description($('Get all virtual network subnets'))
    .usage('[options] <resource-group> <vnet-name>')
    .option('-g, --resource-group <resource-group>', $('the name of the resource group'))
    .option('-e, --vnet-name <vnet-name>', $('the name of the virtual network'))
    .option('-s, --subscription <subscription>', $('the subscription identifier'))
    .execute(function (resourceGroup, vnetName, options, _) {
      resourceGroup = cli.interaction.promptIfNotGiven($('Resource group name: '), resourceGroup, _);
      vnetName = cli.interaction.promptIfNotGiven($('Virtual network name: '), vnetName, _);

      var networkResourceProviderClient = getNetworkResourceProviderClient(options);
      var subnet = new Subnet(cli, networkResourceProviderClient);
      subnet.list(resourceGroup, vnetName, options, _);
    });

  subnet.command('show [resource-group] [vnet-name] [name]')
    .description($('Get a virtual network subnet'))
    .usage('[options] <resource-group> <vnet-name> <name>')
    .option('-g, --resource-group <resource-group>', $('the name of the resource group'))
    .option('-e, --vnet-name <vnet-name>', $('the name of the virtual network'))
    .option('-n, --name <name>', $('the name of the subnet'))
    .option('-s, --subscription <subscription>', $('the subscription identifier'))
    .execute(function (resourceGroup, vnetName, name, options, _) {
      resourceGroup = cli.interaction.promptIfNotGiven($('Resource group name: '), resourceGroup, _);
      vnetName = cli.interaction.promptIfNotGiven($('Virtual network name: '), vnetName, _);
      name = cli.interaction.promptIfNotGiven($('Subnet name: '), name, _);

      var networkResourceProviderClient = getNetworkResourceProviderClient(options);
      var subnet = new Subnet(cli, networkResourceProviderClient);
      subnet.show(resourceGroup, vnetName, name, options, _);
    });

  subnet.command('delete [resource-group] [vnet-name] [name]')
    .description($('Delete a subnet of a virtual network'))
    .usage('[options] <resource-group> <vnet-name> <subnet-name>')
    .option('-g, --resource-group <resource-group>', $('the name of the resource group'))
    .option('-e, --vnet-name <vnet-name>', $('the name of the virtual network'))
    .option('-n, --name <name>', $('the subnet name'))
    .option('-q, --quiet', $('quiet mode, do not ask for delete confirmation'))
    .option('-s, --subscription <subscription>', $('the subscription identifier'))
    .execute(function (resourceGroup, vnetName, name, options, _) {
      resourceGroup = cli.interaction.promptIfNotGiven($('Resource group name: '), resourceGroup, _);
      vnetName = cli.interaction.promptIfNotGiven($('Virtual network name: '), vnetName, _);
      name = cli.interaction.promptIfNotGiven($('Subnet name: '), name, _);

      var networkResourceProviderClient = getNetworkResourceProviderClient(options);
      var subnet = new Subnet(cli, networkResourceProviderClient);
      subnet.delete(resourceGroup, vnetName, name, options, _);
    });

  var lb = network.category('lb')
    .description($('Commands to manage load balancers'));

  lb.command('create [resource-group] [name] [location]')
    .description($('Create a load balancer'))
    .usage('[options] <resource-group> <name> <location>')
    .option('-g, --resource-group <resource-group>', $('the name of the resource group'))
    .option('-n, --name <name>', $('the name of the load balancer'))
    .option('-l, --location <location>', $('the location'))
    .option('-t, --tags <tags>', $('the list of tags.' +
    '\n     Can be multiple. In the format of "name=value".' +
    '\n     Name is required and value is optional. For example, -t "tag1=value1;tag2"'))
    .option('-s, --subscription <subscription>', $('the subscription identifier'))
    .execute(function (resourceGroup, name, location, options, _) {
      resourceGroup = cli.interaction.promptIfNotGiven($('Resource group name: '), resourceGroup, _);
      name = cli.interaction.promptIfNotGiven($('Load balancer name: '), name, _);
      location = cli.interaction.promptIfNotGiven($('Location: '), location, _);

      var networkResourceProviderClient = getNetworkResourceProviderClient(options);
      var loadBalancer = new LoadBalancer(cli, networkResourceProviderClient);
      loadBalancer.create(resourceGroup, name, location, options, _);
    });

  lb.command('list [resource-group]')
    .description($('Get all load balancers'))
    .usage('[options] <resource-group>')
    .option('-g, --resource-group <resource-group>', $('the name of the resource group'))
    .option('-s, --subscription <subscription>', $('the subscription identifier'))
    .execute(function (resourceGroup, options, _) {
      resourceGroup = cli.interaction.promptIfNotGiven($('Resource group name: '), resourceGroup, _);

      var networkResourceProviderClient = getNetworkResourceProviderClient(options);
      var loadBalancer = new LoadBalancer(cli, networkResourceProviderClient);
      loadBalancer.list(resourceGroup, _);
    });

  lb.command('show [resource-group] [name]')
    .description($('Get a load balancer'))
    .usage('[options] <resource-group> <name>')
    .option('-g, --resource-group <resource-group>', $('the name of the resource group'))
    .option('-n, --name <name>', $('the name of the load balancer'))
    .option('-s, --subscription <subscription>', $('the subscription identifier'))
    .execute(function (resourceGroup, name, options, _) {
      resourceGroup = cli.interaction.promptIfNotGiven($('Resource group name: '), resourceGroup, _);
      name = cli.interaction.promptIfNotGiven($('Load balancer name: '), name, _);

      var networkResourceProviderClient = getNetworkResourceProviderClient(options);
      var loadBalancer = new LoadBalancer(cli, networkResourceProviderClient);
      loadBalancer.show(resourceGroup, name, options, _);
    });

  lb.command('delete [resource-group] [name]')
    .description($('Delete a load balancer'))
    .usage('[options] <resource-group> <name>')
    .option('-g, --resource-group <resource-group>', $('the name of the resource group'))
    .option('-n, --name <name>', $('the name of the load balancer'))
    .option('-q, --quiet', $('quiet mode, do not ask for delete confirmation'))
    .option('-s, --subscription <subscription>', $('the subscription identifier'))
    .execute(function (resourceGroup, name, options, _) {
      resourceGroup = cli.interaction.promptIfNotGiven($('Resource group name: '), resourceGroup, _);
      name = cli.interaction.promptIfNotGiven($('Load balancer name: '), name, _);

      var networkResourceProviderClient = getNetworkResourceProviderClient(options);
      var loadBalancer = new LoadBalancer(cli, networkResourceProviderClient);
      loadBalancer.delete(resourceGroup, name, options, _);
    });

  var lbProbe = lb.category('probe')
    .description($('Commands to manage probes of a load balancer'));

  lbProbe.command('create [resource-group] [lb-name] [name]')
    .description($('Add a probe to the load balancer'))
    .usage('[options] <resource-group> <lb-name> <name>')
    .option('-g, --resource-group <resource-group>', $('the name of the resource group'))
    .option('-l, --lb-name <lb-name>', $('the name of the load balancer'))
    .option('-n, --name <name>', $('the name of the probe'))
    .option('-p, --protocol <protocol>', $('the probe protocol'))
    .option('-o, --port <port>', $('the probe port'))
    .option('-f, --path <path>', $('the probe path'))
    .option('-i, --interval <interval>', $('the probe interval in seconds'))
    .option('-c, --count <count>', $('the number of probes'))
    .option('-s, --subscription <subscription>', $('the subscription identifier'))
    .execute(function (resourceGroup, lbName, name, options, _) {
      resourceGroup = cli.interaction.promptIfNotGiven($('Resource group name: '), resourceGroup, _);
      lbName = cli.interaction.promptIfNotGiven($('Load balancer name: '), lbName, _);
      name = cli.interaction.promptIfNotGiven($('Probe name: '), name, _);

      var networkResourceProviderClient = getNetworkResourceProviderClient(options);
      var loadBalancer = new LoadBalancer(cli, networkResourceProviderClient);
      loadBalancer.createProbe(resourceGroup, lbName, name, options, _);
    });

  lbProbe.command('set [resource-group] [lb-name] [name]')
    .usage('[options] <resource-group> <lb-name> <name>')
    .description($('Set a probe of a load balancer'))
    .option('-g, --resource-group <resource-group>', $('the name of the resource group'))
    .option('-l, --lb-name <lb-name>', $('the name of the load balancer'))
    .option('-n, --name <name>', $('the name of the probe'))
    .option('-e, --new-probe-name <new-probe-name>', $('the new name of the probe'))
    .option('-p, --protocol <protocol>', $('the new value for probe protocol'))
    .option('-o, --port <port>', $('the new value for probe port'))
    .option('-f, --path <path>', $('the new value for probe path'))
    .option('-i, --interval <interval>', $('the new value for probe interval in seconds'))
    .option('-c, --count <count>', $('the new value for number of probes'))
    .option('-s, --subscription <subscription>', $('the subscription identifier'))
    .execute(function (resourceGroup, lbName, name, options, _) {
      resourceGroup = cli.interaction.promptIfNotGiven($('Resource group name: '), resourceGroup, _);
      lbName = cli.interaction.promptIfNotGiven($('Load balancer name: '), lbName, _);
      name = cli.interaction.promptIfNotGiven($('Probe name: '), name, _);

      var networkResourceProviderClient = getNetworkResourceProviderClient(options);
      var loadBalancer = new LoadBalancer(cli, networkResourceProviderClient);
      loadBalancer.setProbe(resourceGroup, lbName, name, options, _);
    });

  lbProbe.command('list [resource-group] [lb-name]')
    .description($('Get all probes in a load balancer'))
    .usage('[options] <resource-group> <lb-name>')
    .option('-g, --resource-group <resource-group>', $('the name of the resource group'))
    .option('-l, --lb-name <lb-name>', $('the name of the load balancer'))
    .option('-s, --subscription <subscription>', $('the subscription identifier'))
    .execute(function (resourceGroup, lbName, options, _) {
      resourceGroup = cli.interaction.promptIfNotGiven($('Resource group name: '), resourceGroup, _);
      lbName = cli.interaction.promptIfNotGiven($('Load balancer name: '), lbName, _);

      var networkResourceProviderClient = getNetworkResourceProviderClient(options);
      var loadBalancer = new LoadBalancer(cli, networkResourceProviderClient);
      loadBalancer.listProbes(resourceGroup, lbName, options, _);
    });

  lbProbe.command('delete [resource-group] [lb-name] [name]')
    .description($('Delete a probe from a load balancer'))
    .usage('[options] <resource-group> <lb-name> <name>')
    .option('-g, --resource-group <resource-group>', $('the name of the resource group'))
    .option('-l, --lb-name <lb-name>', $('the name of the load balancer'))
    .option('-n, --name <name>', $('the probe name'))
    .option('-q, --quiet', $('quiet mode, do not ask for delete confirmation'))
    .option('-s, --subscription <subscription>', $('the subscription identifier'))
    .execute(function (resourceGroup, lbName, name, options, _) {
      resourceGroup = cli.interaction.promptIfNotGiven($('Resource group name: '), resourceGroup, _);
      lbName = cli.interaction.promptIfNotGiven($('Load balancer name: '), lbName, _);
      name = cli.interaction.promptIfNotGiven($('Probe name: '), name, _);

      var networkResourceProviderClient = getNetworkResourceProviderClient(options);
      var loadBalancer = new LoadBalancer(cli, networkResourceProviderClient);
      loadBalancer.deleteProbe(resourceGroup, lbName, name, options, _);
    });

  var lbFrontendIP = lb.category('frontend-ip')
    .description('Commands to manage frontend ip configurations of a load balancer');

  lbFrontendIP.command('create [resource-group] [lb-name] [name]')
    .description($('Add a frontend ip configuration to the load balancer'))
    .usage('[options] <resource-group> <lb-name> <name>')
    .option('-g, --resource-group <resource-group>', $('the name of the resource group'))
    .option('-l, --lb-name <lb-name>', $('the name of the load balancer'))
    .option('-n, --name <name>', $('the name of the frontend ip configuration'))
    .option('-a, --private-ip-address <private-ip-address>', $('the private ip address'))
    .option('-u, --public-ip-id <public-ip-id>', $('the public ip identifier.' +
    '\n     e.g. /subscriptions/<subscription-id>/resourceGroups/<resource-group-name>/providers/Microsoft.Network/publicIPAddresses/<public-ip-name>'))
    .option('-i, --public-ip-name <public-ip-name>', $('the public ip name.' +
    '\n     This public ip must exist in the same resource group as the lb.' +
    '\n     Please use public-ip-id if that is not the case.'))
    .option('-b, --subnet-id <subnet-id>', $('the subnet id.' +
    '\n     e.g. /subscriptions/<subscription-id>/resourceGroups/<resource-group-name>/providers/Microsoft.Network/VirtualNetworks/<vnet-name>/subnets/<subnet-name>'))
    .option('-e, --subnet-name <subnet-name>', $('the subnet name'))
    .option('-m, --vnet-name <vnet-name>', $('the virtual network name.' +
    '\n     This virtual network must exist in the same resource group as the lb.' +
    '\n     Please use subnet-id if that is not the case.'))
    .option('-s, --subscription <subscription>', $('the subscription identifier'))
    .execute(function (resourceGroup, lbName, name, options, _) {
      resourceGroup = cli.interaction.promptIfNotGiven($('Resource group name: '), resourceGroup, _);
      lbName = cli.interaction.promptIfNotGiven($('Load balancer name: '), lbName, _);
      name = cli.interaction.promptIfNotGiven($('Frontend ip configuration name: '), name, _);

      var networkResourceProviderClient = getNetworkResourceProviderClient(options);
      var loadBalancer = new LoadBalancer(cli, networkResourceProviderClient);
      loadBalancer.createFrontendIP(resourceGroup, lbName, name, options, _);
    });

  lbFrontendIP.command('set [resource-group] [lb-name] [name]')
    .description($('Set a frontend ip configuration of a load balancer'))
    .usage('[options] <resource-group> <lb-name> <name>')
    .option('-g, --resource-group <resource-group>', $('the name of the resource group'))
    .option('-l, --lb-name <lb-name>', $('the name of the load balancer'))
    .option('-n, --name <name>', $('the name of the frontend ip configuration'))
    .option('-a, --private-ip-address <private-ip-address>', $('the private ip address'))
    .option('-u, --public-ip-id [public-ip-id]', $('the public ip identifier.' +
    '\n     e.g. /subscriptions/<subscription-id>/resourceGroups/<resource-group-name>/providers/Microsoft.Network/publicIPAddresses/<public-ip-name>'))
    .option('-i, --public-ip-name <public-ip-name>', $('the public ip name.' +
    '\n     This public ip must exist in the same resource group as the lb.' +
    '\n     Please use public-ip-id if that is not the case.'))
    .option('-b, --subnet-id [subnet-id]', $('the subnet id.' +
    '\n     e.g. /subscriptions/<subscription-id>/resourceGroups/<resource-group-name>/providers/Microsoft.Network/VirtualNetworks/<vnet-name>/subnets/<subnet-name>'))
    .option('-e, --subnet-name <subnet-name>', $('the subnet name'))
    .option('-m, --vnet-name <vnet-name>', $('the virtual network name.' +
    '\n     This virtual network must exist in the same resource group as the lb.' +
    '\n     Please use subnet-id if that is not the case.'))
    .option('-s, --subscription <subscription>', $('the subscription identifier'))
    .execute(function (resourceGroup, lbName, name, options, _) {
      resourceGroup = cli.interaction.promptIfNotGiven($('Resource group name: '), resourceGroup, _);
      lbName = cli.interaction.promptIfNotGiven($('Load balancer name: '), lbName, _);
      name = cli.interaction.promptIfNotGiven($('Frontend ip configuration name: '), name, _);

      var networkResourceProviderClient = getNetworkResourceProviderClient(options);
      var loadBalancer = new LoadBalancer(cli, networkResourceProviderClient);
      loadBalancer.setFrontendIP(resourceGroup, lbName, name, options, _);
    });

  lbFrontendIP.command('list [resource-group] [lb-name]')
    .description($('Get all frontend ip configurations in the load balancer'))
    .usage('[options] <resource-group> <lb-name>')
    .option('-g, --resource-group <resource-group>', $('the name of the resource group'))
    .option('-l, --lb-name <lb-name>', $('the name of the load balancer'))
    .option('-s, --subscription <subscription>', $('the subscription identifier'))
    .execute(function (resourceGroup, lbName, options, _) {
      resourceGroup = cli.interaction.promptIfNotGiven($('Resource group name: '), resourceGroup, _);
      lbName = cli.interaction.promptIfNotGiven($('Load balancer name: '), lbName, _);

      var networkResourceProviderClient = getNetworkResourceProviderClient(options);
      var loadBalancer = new LoadBalancer(cli, networkResourceProviderClient);
      loadBalancer.listFrontendIPs(resourceGroup, lbName, options, _);
    });

  lbFrontendIP.command('delete [resource-group] [lb-name] [name]')
    .description($('Delete a frontend ip configuration from a load balancer'))
    .usage('[options] <resource-group> <lb-name> <name>')
    .option('-g, --resource-group <resource-group>', $('the name of the resource group'))
    .option('-l, --lb-name <lb-name>', $('the name of the load balancer'))
    .option('-n, --name <name>', $('the name of the frontend ip configuration'))
    .option('-q, --quiet', $('quiet mode, do not ask for delete confirmation'))
    .option('-s, --subscription <subscription>', $('the subscription identifier'))
    .execute(function (resourceGroup, lbName, name, options, _) {
      resourceGroup = cli.interaction.promptIfNotGiven($('Resource group name: '), resourceGroup, _);
      lbName = cli.interaction.promptIfNotGiven($('Load balancer name: '), lbName, _);
      name = cli.interaction.promptIfNotGiven($('Frontend ip configuration name: '), name, _);

      var networkResourceProviderClient = getNetworkResourceProviderClient(options);
      var loadBalancer = new LoadBalancer(cli, networkResourceProviderClient);
      loadBalancer.deleteFrontendIP(resourceGroup, lbName, name, options, _);
    });

  var lbAddressPool = lb.category('address-pool')
    .description('Commands to manage backend address pools of a load balancer');

  lbAddressPool.command('create [resource-group] [lb-name] [name]')
    .description($('Add an address pool to the load balancer'))
    .usage('[options] <resource-group> <lb-name> <name>')
    .option('-g, --resource-group <resource-group>', $('the name of the resource group'))
    .option('-l, --lb-name <lb-name>', $('the name of the load balancer'))
    .option('-n, --name <name>', $('the name of the backend address pool'))
    .option('-s, --subscription <subscription>', $('the subscription identifier'))
    .execute(function (resourceGroup, lbName, name, options, _) {
      resourceGroup = cli.interaction.promptIfNotGiven($('Resource group name: '), resourceGroup, _);
      lbName = cli.interaction.promptIfNotGiven($('Load balancer name: '), lbName, _);
      name = cli.interaction.promptIfNotGiven($('Backend address pool name: '), name, _);

      var networkResourceProviderClient = getNetworkResourceProviderClient(options);
      var loadBalancer = new LoadBalancer(cli, networkResourceProviderClient);
      loadBalancer.createBackendAddressPool(resourceGroup, lbName, name, options, _);
    });

  lbAddressPool.command('list [resource-group] [lb-name]')
    .description($('Get all address pools in the load balancer'))
    .usage('[options] <resource-group> <lb-name>')
    .option('-g, --resource-group <resource-group>', $('the name of the resource group'))
    .option('-l, --lb-name <lb-name>', $('the name of the load balancer'))
    .option('-s, --subscription <subscription>', $('the subscription identifier'))
    .execute(function (resourceGroup, lbName, options, _) {
      resourceGroup = cli.interaction.promptIfNotGiven($('Resource group name: '), resourceGroup, _);
      lbName = cli.interaction.promptIfNotGiven($('Load balancer name: '), lbName, _);

      var networkResourceProviderClient = getNetworkResourceProviderClient(options);
      var loadBalancer = new LoadBalancer(cli, networkResourceProviderClient);
      loadBalancer.listBackendAddressPools(resourceGroup, lbName, options, _);
    });

  lbAddressPool.command('delete [resource-group] [lb-name] [name]')
    .description($('Delete an address pool from a load balancer'))
    .usage('[options] <resource-group> <lb-name> <name>')
    .option('-g, --resource-group <resource-group>', $('the name of the resource group'))
    .option('-l, --lb-name <lb-name>', $('the name of the load balancer'))
    .option('-n, --name <name>', $('the name of the backend address pool'))
    .option('-q, --quiet', $('quiet mode, do not ask for delete confirmation'))
    .option('-s, --subscription <subscription>', $('the subscription identifier'))
    .execute(function (resourceGroup, lbName, name, options, _) {
      resourceGroup = cli.interaction.promptIfNotGiven($('Resource group name: '), resourceGroup, _);
      lbName = cli.interaction.promptIfNotGiven($('Load balancer name: '), lbName, _);
      name = cli.interaction.promptIfNotGiven($('Backend address pool name: '), name, _);

      var networkResourceProviderClient = getNetworkResourceProviderClient(options);
      var loadBalancer = new LoadBalancer(cli, networkResourceProviderClient);
      loadBalancer.deleteBackendAddressPool(resourceGroup, lbName, name, options, _);
    });

  var lbRule = lb.category('rule')
    .description($('Commands to manage load balancer rules'));

  lbRule.command('create [resource-group] [lb-name] [name]')
    .description($('Add a load balancing rule to a load balancer'))
    .usage('[options] <resource-group> <lb-name> <name>')
    .option('-g, --resource-group <resource-group>', $('the name of the resource group'))
    .option('-l, --lb-name <lb-name>', $('the name of the load balancer'))
    .option('-n, --name <name>', $('the name of the rule'))
    .option('-p, --protocol <protocol>', $('the rule protocol'))
    .option('-f, --frontend-port <frontend-port>', $('the frontend port'))
    .option('-b, --backend-port <backend-port>', $('the backend port'))
    .option('-e, --enable-floating-ip <enable-floating-ip>', $('enable floating point ip'))
    .option('-i, --idle-timeout <idle-timeout>', $('the idle timeout specified in minutes'))
    .option('-a, --probe-name <probe-name>', $('the name of the probe defined in the same load balancer'))
    .option('-t, --frontend-ip-name <frontend-ip-name>', $('the name of the frontend ip configuration in the same load balancer'))
    .option('-o, --backend-address-pool <backend-address-pool>', $('name of the backend address pool defined in the same load balancer'))
    .option('-s, --subscription <subscription>', $('the subscription identifier'))
    .execute(function (resourceGroup, lbName, name, options, _) {
      resourceGroup = cli.interaction.promptIfNotGiven($('Resource group name: '), resourceGroup, _);
      lbName = cli.interaction.promptIfNotGiven($('Load balancer name: '), lbName, _);
      name = cli.interaction.promptIfNotGiven($('Rule name: '), name, _);

      var networkResourceProviderClient = getNetworkResourceProviderClient(options);
      var loadBalancer = new LoadBalancer(cli, networkResourceProviderClient);
      loadBalancer.createRule(resourceGroup, lbName, name, options, _);
    });

  lbRule.command('set [resource-group] [lb-name] [name]')
    .description($('Set a load balancing rule of a load balancer'))
    .usage('[options] <resource-group> <lb-name> <name>')
    .option('-g, --resource-group <resource-group>', $('the name of the resource group'))
    .option('-l, --lb-name <lb-name>', $('the name of the load balancer'))
    .option('-n, --name <name>', $('the name of the rule'))
    .option('-r, --new-rule-name <new-rule-name>', $('new rule name'))
    .option('-p, --protocol <protocol>', $('the rule protocol'))
    .option('-f, --frontend-port <frontend-port>', $('the frontend port'))
    .option('-b, --backend-port <backend-port>', $('the backend port'))
    .option('-e, --enable-floating-ip <enable-floating-ip>', $('enable floating point ip'))
    .option('-i, --idle-timeout <idle-timeout>', $('the idle timeout specified in minutes'))
    .option('-a, --probe-name [probe-name]', $('the name of the probe defined in the same load balancer'))
    .option('-t, --frontend-ip-name <frontend-ip-name>', $('the name of the frontend ip configuration in the same load balancer'))
    .option('-o, --backend-address-pool <backend-address-pool>', $('name of the backend address pool defined in the same load balancer'))
    .option('-s, --subscription <subscription>', $('the subscription identifier'))
    .execute(function (resourceGroup, lbName, name, options, _) {
      resourceGroup = cli.interaction.promptIfNotGiven($('Resource group name: '), resourceGroup, _);
      lbName = cli.interaction.promptIfNotGiven($('Load balancer name: '), lbName, _);
      name = cli.interaction.promptIfNotGiven($('Rule name: '), name, _);

      var networkResourceProviderClient = getNetworkResourceProviderClient(options);
      var loadBalancer = new LoadBalancer(cli, networkResourceProviderClient);
      loadBalancer.setRule(resourceGroup, lbName, name, options, _);
    });

  lbRule.command('list [resource-group] [lb-name]')
    .description($('Get all load balancing rules of a load balancer'))
    .usage('[options] <resource-group> <lb-name>')
    .option('-g, --resource-group <resource-group>', $('the name of the resource group'))
    .option('-l, --lb-name <lb-name>', $('the name of the load balancer'))
    .option('-s, --subscription <subscription>', $('the subscription identifier'))
    .execute(function (resourceGroup, lbName, options, _) {
      resourceGroup = cli.interaction.promptIfNotGiven($('Resource group name: '), resourceGroup, _);
      lbName = cli.interaction.promptIfNotGiven($('Load balancer name: '), lbName, _);

      var networkResourceProviderClient = getNetworkResourceProviderClient(options);
      var loadBalancer = new LoadBalancer(cli, networkResourceProviderClient);
      loadBalancer.listRules(resourceGroup, lbName, options, _);
    });

  lbRule.command('delete [resource-group] [lb-name] [name]')
    .description($('Delete a load balancing rule from a load balancer'))
    .usage('[options] <resource-group> <lb-name> <name>')
    .option('-g, --resource-group <resource-group>', $('the name of the resource group'))
    .option('-l, --lb-name <lb-name>', $('the name of the load balancer'))
    .option('-n, --name <name>', $('the name of the rule'))
    .option('-q, --quiet', $('quiet mode, do not ask for delete confirmation'))
    .option('-s, --subscription <subscription>', $('the subscription identifier'))
    .execute(function (resourceGroup, lbName, name, options, _) {
      resourceGroup = cli.interaction.promptIfNotGiven($('Resource group name: '), resourceGroup, _);
      lbName = cli.interaction.promptIfNotGiven($('Load balancer name: '), lbName, _);
      name = cli.interaction.promptIfNotGiven($('Rule name: '), name, _);

      var networkResourceProviderClient = getNetworkResourceProviderClient(options);
      var loadBalancer = new LoadBalancer(cli, networkResourceProviderClient);
      loadBalancer.deleteRule(resourceGroup, lbName, name, options, _);
    });

  var lbInboundNatRule = lb.category('inbound-nat-rule')
    .description($('Commands to manage load balancer inbound NAT rules'));

  lbInboundNatRule.command('create [resource-group] [lb-name] [name]')
    .description($('Add a load balancing inbound NAT rule to the load balancer'))
    .usage('[options] <resource-group> <lb-name> <name>')
    .option('-g, --resource-group <resource-group>', $('the name of the resource group'))
    .option('-l, --lb-name <lb-name>', $('the name of the load balancer'))
    .option('-n, --name <name>', $('the name of the inbound NAT rule'))
    .option('-p, --protocol <protocol>', util.format($('the rule protocol [%s]'), constants.lb.protocols))
    .option('-f, --frontend-port <frontend-port>', util.format($('the frontend port %s'), utils.toRange(constants.portBounds)))
    .option('-b, --backend-port <backend-port>', util.format($('the backend port %s'), utils.toRange(constants.portBounds)))
    .option('-e, --enable-floating-ip <enable-floating-ip>', $('enable floating point ip [true,false]'))
    .option('-i, --frontend-ip <frontend-ip>', $('the name of the frontend ip configuration'))
    .option('-s, --subscription <subscription>', $('the subscription identifier'))
    .execute(function (resourceGroup, lbName, name, options, _) {
      resourceGroup = cli.interaction.promptIfNotGiven($('Resource group name: '), resourceGroup, _);
      lbName = cli.interaction.promptIfNotGiven($('Load balancer name: '), lbName, _);
      name = cli.interaction.promptIfNotGiven($('Inbound rule name: '), name, _);

      var networkResourceProviderClient = getNetworkResourceProviderClient(options);
      var loadBalancer = new LoadBalancer(cli, networkResourceProviderClient);
      loadBalancer.createInboundNatRule(resourceGroup, lbName, name, options, _);
    });

  lbInboundNatRule.command('set [resource-group] [lb-name] [name]')
    .usage('[options] <resource-group> <lb-name> <name>')
    .description($('Set a load balancing inbound NAT rule of load balancer'))
    .option('-g, --resource-group <resource-group>', $('the name of the resource group'))
    .option('-l, --lb-name <lb-name>', $('the name of the load balancer'))
    .option('-n, --name <name>', $('the name of the inbound NAT rule'))
    .option('-p, --protocol <protocol>', util.format($('the rule protocol [%s]'), constants.lb.protocols))
    .option('-f, --frontend-port <frontend-port>', util.format($('the frontend port %s'), utils.toRange(constants.portBounds)))
    .option('-b, --backend-port <backend-port>', util.format($('the backend port %s'), utils.toRange(constants.portBounds)))
    .option('-e, --enable-floating-ip <enable-floating-ip>', $('enable floating point ip [true,false]'))
    .option('-i, --frontend-ip <frontend-ip>', $('the name of the frontend ip configuration'))
    .option('-s, --subscription <subscription>', $('the subscription identifier'))
    .execute(function (resourceGroup, lbName, name, options, _) {
      resourceGroup = cli.interaction.promptIfNotGiven($('Resource group name: '), resourceGroup, _);
      lbName = cli.interaction.promptIfNotGiven($('Load balancer name: '), lbName, _);
      name = cli.interaction.promptIfNotGiven($('Inbound rule name: '), name, _);

      var networkResourceProviderClient = getNetworkResourceProviderClient(options);
      var loadBalancer = new LoadBalancer(cli, networkResourceProviderClient);
      loadBalancer.setInboundNatRule(resourceGroup, lbName, name, options, _);
    });

  lbInboundNatRule.command('list [resource-group] [lb-name]')
    .usage('[options] <resource-group> <lb-name>')
    .description($('Get all load balancing inbound NAT rules of load balancer'))
    .option('-g, --resource-group <resource-group>', $('the name of the resource group'))
    .option('-l, --lb-name <lb-name>', $('the name of the load balancer'))
    .option('-s, --subscription <subscription>', $('the subscription identifier'))
    .execute(function (resourceGroup, lbName, options, _) {
      resourceGroup = cli.interaction.promptIfNotGiven($('Resource group name: '), resourceGroup, _);
      lbName = cli.interaction.promptIfNotGiven($('Load balancer name: '), lbName, _);

      var networkResourceProviderClient = getNetworkResourceProviderClient(options);
      var loadBalancer = new LoadBalancer(cli, networkResourceProviderClient);
      loadBalancer.listInboundNatRules(resourceGroup, lbName, options, _);
    });

  lbInboundNatRule.command('delete [resource-group] [lb-name] [name]')
    .usage('[options] <resource-group> <lb-name> <name>')
    .description($('Delete a load balancing inbound NAT rule from a load balancer'))
    .option('-g, --resource-group <resource-group>', $('the name of the resource group'))
    .option('-l, --lb-name <lb-name>', $('the name of the load balancer'))
    .option('-n, --name <name>', $('the name of the inbound NAT rule'))
    .option('-q, --quiet', $('quiet mode, do not ask for delete confirmation'))
    .option('-s, --subscription <subscription>', $('the subscription identifier'))
    .execute(function (resourceGroup, lbName, name, options, _) {
      resourceGroup = cli.interaction.promptIfNotGiven($('Resource group name: '), resourceGroup, _);
      lbName = cli.interaction.promptIfNotGiven($('Load balancer name: '), lbName, _);
      name = cli.interaction.promptIfNotGiven($('Inbound rule name: '), name, _);

      var networkResourceProviderClient = getNetworkResourceProviderClient(options);
      var loadBalancer = new LoadBalancer(cli, networkResourceProviderClient);
      loadBalancer.deleteInboundNatRule(resourceGroup, lbName, name, options, _);
    });

  var lbInboundNatPool = lb.category('inbound-nat-pool')
    .description($('Commands to manage load balancer inbound NAT pools'));

  lbInboundNatPool.command('create [resource-group] [lb-name] [name]')
    .description($('Add a load balancing inbound NAT pool to the load balancer'))
    .usage('[options] <resource-group> <lb-name> <name>')
    .option('-g, --resource-group <resource-group>', $('the name of the resource group'))
    .option('-l, --lb-name <lb-name>', $('the name of the load balancer'))
    .option('-n, --name <name>', $('the name of the inbound NAT pool'))
    .option('-p, --protocol <protocol>', util.format($('the pool protocol [%s]'), constants.lb.protocols))
    .option('-f, --frontend-port-range-start  <frontend-port-range-start>', util.format($('the frontend port range start %s'), utils.toRange(constants.portBounds)))
    .option('-e, --frontend-port-range-end <frontend-port-range-end>', util.format($('the frontend port range end %s'), utils.toRange(constants.portBounds)))
    .option('-b, --backend-port <backend-port>', $('the backend port'))
    .option('-i, --frontend-ip <frontend-ip>', $('the name of the frontend ip configuration'))
    .option('-s, --subscription <subscription>', $('the subscription identifier'))
    .execute(function (resourceGroup, lbName, name, options, _) {
      resourceGroup = cli.interaction.promptIfNotGiven($('Resource group name: '), resourceGroup, _);
      lbName = cli.interaction.promptIfNotGiven($('Load balancer name: '), lbName, _);
      name = cli.interaction.promptIfNotGiven($('Inbound pool name: '), name, _);

      var networkResourceProviderClient = getNetworkResourceProviderClient(options);
      var loadBalancer = new LoadBalancer(cli, networkResourceProviderClient);
      loadBalancer.createInboundNatPool(resourceGroup, lbName, name, options, _);
    });

  lbInboundNatPool.command('set [resource-group] [lb-name] [name]')
    .usage('[options] <resource-group> <lb-name> <name>')
    .description($('Set a load balancing inbound NAT pool of load balancer'))
    .option('-g, --resource-group <resource-group>', $('the name of the resource group'))
    .option('-l, --lb-name <lb-name>', $('the name of the load balancer'))
    .option('-n, --name <name>', $('the name of the inbound NAT pool'))
    .option('-p, --protocol <protocol>', util.format($('the pool protocol [%s]'), constants.lb.protocols))
    .option('-f, --frontend-port-range-start  <frontend-port-range-start>', util.format($('the frontend port range start %s'), utils.toRange(constants.portBounds)))
    .option('-e, --frontend-port-range-end <frontend-port-range-end>', util.format($('the frontend port range end %s'), utils.toRange(constants.portBounds)))
    .option('-b, --backend-port <backend-port>', $('the backend port'))
    .option('-i, --frontend-ip <frontend-ip>', $('the name of the frontend ip configuration'))
    .option('-s, --subscription <subscription>', $('the subscription identifier'))
    .execute(function (resourceGroup, lbName, name, options, _) {
      resourceGroup = cli.interaction.promptIfNotGiven($('Resource group name: '), resourceGroup, _);
      lbName = cli.interaction.promptIfNotGiven($('Load balancer name: '), lbName, _);
      name = cli.interaction.promptIfNotGiven($('Inbound pool name: '), name, _);

      var networkResourceProviderClient = getNetworkResourceProviderClient(options);
      var loadBalancer = new LoadBalancer(cli, networkResourceProviderClient);
      loadBalancer.setInboundNatPool(resourceGroup, lbName, name, options, _);
    });

  lbInboundNatPool.command('list [resource-group] [lb-name]')
    .usage('[options] <resource-group> <lb-name>')
    .description($('Get all load balancing inbound NAT pools of load balancer'))
    .option('-g, --resource-group <resource-group>', $('the name of the resource group'))
    .option('-l, --lb-name <lb-name>', $('the name of the load balancer'))
    .option('-s, --subscription <subscription>', $('the subscription identifier'))
    .execute(function (resourceGroup, lbName, options, _) {
      resourceGroup = cli.interaction.promptIfNotGiven($('Resource group name: '), resourceGroup, _);
      lbName = cli.interaction.promptIfNotGiven($('Load balancer name: '), lbName, _);

      var networkResourceProviderClient = getNetworkResourceProviderClient(options);
      var loadBalancer = new LoadBalancer(cli, networkResourceProviderClient);
      loadBalancer.listInboundNatPools(resourceGroup, lbName, options, _);
    });

  lbInboundNatPool.command('delete [resource-group] [lb-name] [name]')
    .usage('[options] <resource-group> <lb-name> <name>')
    .description($('Delete a load balancing inbound NAT pool from a load balancer'))
    .option('-g, --resource-group <resource-group>', $('the name of the resource group'))
    .option('-l, --lb-name <lb-name>', $('the name of the load balancer'))
    .option('-n, --name <name>', $('the name of the inbound NAT pool'))
    .option('-q, --quiet', $('quiet mode, do not ask for delete confirmation'))
    .option('-s, --subscription <subscription>', $('the subscription identifier'))
    .execute(function (resourceGroup, lbName, name, options, _) {
      resourceGroup = cli.interaction.promptIfNotGiven($('Resource group name: '), resourceGroup, _);
      lbName = cli.interaction.promptIfNotGiven($('Load balancer name: '), lbName, _);
      name = cli.interaction.promptIfNotGiven($('Inbound pool name: '), name, _);

      var networkResourceProviderClient = getNetworkResourceProviderClient(options);
      var loadBalancer = new LoadBalancer(cli, networkResourceProviderClient);
      loadBalancer.deleteInboundNatPool(resourceGroup, lbName, name, options, _);
    });

  var publicip = network.category('public-ip')
    .description($('Commands to manage public ip addresses'));

  publicip.command('create [resource-group] [name] [location]')
    .description($('Create a public ip'))
    .usage('[options] <resource-group> <name> <location>')
    .option('-g, --resource-group <resource-group>', $('the name of the resource group'))
    .option('-n, --name <name>', $('the name of the public ip'))
    .option('-l, --location <location>', $('the location'))
    .option('-d, --domain-name-label <domain-name-label>', $('the domain name label.' +
    '\n     This set DNS to <domain-name-label>.<location>.cloudapp.azure.com'))
    .option('-a, --allocation-method <allocation-method>', $('the allocation method [Static][Dynamic]'))
    .option('-i, --idletimeout <idletimeout>', $('the idle timeout specified in minutes'))
    .option('-f, --reverse-fqdn <reverse-fqdn>', $('the reverse fqdn'))
    .option('-t, --tags <tags>', $('the list of tags.' +
    '\n     Can be multiple. In the format of "name=value".' +
    '\n     Name is required and value is optional.' +
    '\n     For example, -t "tag1=value1;tag2"'))
    .option('-s, --subscription <subscription>', $('the subscription identifier'))
    .execute(function (resourceGroup, name, location, options, _) {
      resourceGroup = cli.interaction.promptIfNotGiven($('Resource group name: '), resourceGroup, _);
      name = cli.interaction.promptIfNotGiven($('Public IP name: '), name, _);
      options.location = cli.interaction.promptIfNotGiven($('Location: '), location, _);

      var networkResourceProviderClient = getNetworkResourceProviderClient(options);
      var publicip = new PublicIp(cli, networkResourceProviderClient);
      publicip.create(resourceGroup, name, options, _);
    });

  publicip.command('set [resource-group] [name]')
    .description($('Set a public ip'))
    .usage('[options] <resource-group> <name>')
    .option('-g, --resource-group <resource-group>', $('the name of the resource group'))
    .option('-n, --name <name>', $('the name of the public ip'))
    .option('-d, --domain-name-label [domain-name-label]', $('the domain name label.' +
    '\n     This set DNS to <domain-name-label>.<location>.cloudapp.azure.com'))
    .option('-a, --allocation-method <allocation-method>', $('the allocation method [Static][Dynamic]'))
    .option('-i, --idletimeout <idletimeout>', $('the idle timeout specified in minutes'))
    .option('-f, --reverse-fqdn [reverse-fqdn]', $('the reverse fqdn'))
    .option('-t, --tags <tags>', $('the list of tags.' +
    '\n     Can be multiple. In the format of "name=value".' +
    '\n     Name is required and value is optional.' +
    '\n     Existing tag values will be replaced by the values specified.' +
    '\n     For example, -t "tag1=value1;tag2"'))
    .option('--no-tags', $('remove all existing tags'))
    .option('-s, --subscription <subscription>', $('the subscription identifier'))
    .execute(function (resourceGroup, name, options, _) {
      resourceGroup = cli.interaction.promptIfNotGiven($('Resource group name: '), resourceGroup, _);
      name = cli.interaction.promptIfNotGiven($('Public ip address name: '), name, _);

      var networkResourceProviderClient = getNetworkResourceProviderClient(options);
      var publicip = new PublicIp(cli, networkResourceProviderClient);
      publicip.set(resourceGroup, name, options, _);
    });

  publicip.command('list [resource-group]')
    .description($('Get all public ips'))
    .usage('[options] <resource-group>')
    .option('-g, --resource-group <resource-group>', $('the name of the resource group'))
    .option('-s, --subscription <subscription>', $('the subscription identifier'))
    .execute(function (resourceGroup, options, _) {
      resourceGroup = cli.interaction.promptIfNotGiven($('Resource group name: '), resourceGroup, _);

      var networkResourceProviderClient = getNetworkResourceProviderClient(options);
      var publicip = new PublicIp(cli, networkResourceProviderClient);
      publicip.list(resourceGroup, options, _);
    });

  publicip.command('show [resource-group] [name]')
    .description($('Get a public ip'))
    .usage('[options] <resource-group> <name>')
    .option('-g, --resource-group <resource-group>', $('the name of the resource group'))
    .option('-n, --name <name>', $('the name of the public IP'))
    .option('-s, --subscription <subscription>', $('the subscription identifier'))
    .execute(function (resourceGroup, name, options, _) {
      resourceGroup = cli.interaction.promptIfNotGiven($('Resource group name: '), resourceGroup, _);
      name = cli.interaction.promptIfNotGiven($('Public IP name: '), name, _);

      var networkResourceProviderClient = getNetworkResourceProviderClient(options);
      var publicip = new PublicIp(cli, networkResourceProviderClient);
      publicip.show(resourceGroup, name, options, _);
    });

  publicip.command('delete [resource-group] [name]')
    .description($('Delete a public ip'))
    .usage('[options] <resource-group> <name>')
    .option('-g, --resource-group <resource-group>', $('the name of the resource group'))
    .option('-n, --name <name>', $('the name of the public IP'))
    .option('-q, --quiet', $('quiet mode, do not ask for delete confirmation'))
    .option('-s, --subscription <subscription>', $('the subscription identifier'))
    .execute(function (resourceGroup, name, options, _) {
      resourceGroup = cli.interaction.promptIfNotGiven($('Resource group name: '), resourceGroup, _);
      name = cli.interaction.promptIfNotGiven($('Public IP name: '), name, _);

      var networkResourceProviderClient = getNetworkResourceProviderClient(options);
      var publicip = new PublicIp(cli, networkResourceProviderClient);
      publicip.delete(resourceGroup, name, options, _);
    });

  var nic = network.category('nic')
    .description($('Commands to manage network interfaces'));

  nic.command('create [resource-group] [name] [location]')
    .description($('Create a network interface'))
    .usage('[options] <resource-group> <name> <location>')
    .option('-g, --resource-group <resource-group>', $('the name of the resource group'))
    .option('-n, --name <name>', $('the name of the network interface'))
    .option('-l, --location <location>', $('the location'))
    .option('-w, --network-security-group-id <network-security-group-id>', $('the network security group identifier.' +
    '\n     e.g. /subscriptions/<subscription-id>/resourceGroups/<resource-group-name>/providers/Microsoft.Network/networkSecurityGroups/<nsg-name>'))
    .option('-o, --network-security-group-name <network-security-group-name>', $('the network security group name.' +
    '\n     This network security group must exist in the same resource group as the nic.' +
    '\n     Please use network-security-group-id if that is not the case.'))
    .option('-i, --public-ip-id <public-ip-id>', $('the public IP identifier.' +
    '\n     e.g. /subscriptions/<subscription-id>/resourceGroups/<resource-group-name>/providers/Microsoft.Network/publicIPAddresses/<public-ip-name>'))
    .option('-p, --public-ip-name <public-ip-name>', $('the public IP name.' +
    '\n     This public ip must exist in the same resource group as the nic.' +
    '\n     Please use public-ip-id if that is not the case.'))
    .option('-a, --private-ip-address <private-ip-address>', $('the private IP address'))
    .option('-u, --subnet-id <subnet-id>', $('the subnet identifier.' +
    '\n     e.g. /subscriptions/<subscription-id>/resourceGroups/<resource-group-name>/providers/Microsoft.Network/virtualNetworks/<vnet-name>/subnets/<subnet-name>'))
    .option('-k, --subnet-name <subnet-name>', $('the subnet name'))
    .option('-m, --subnet-vnet-name <subnet-vnet-name>', $('the vnet name under which subnet-name exists'))
    .option('-d, --lb-address-pool-ids <lb-address-pool-ids>', $('the comma separated list of load balancer address pool identifiers' +
    '\n     e.g. /subscriptions/<subscription-id>/resourceGroups/<resource-group-name>/providers/Microsoft.Network/loadbalancers/<lb-name>/backendAddressPools/<address-pool-name>'))
    .option('-e, --lb-inbound-nat-rule-ids <lb-inbound-nat-rule-ids>', $('the comma separated list of load balancer inbound NAT rule identifiers' +
    '\n     e.g. /subscriptions/<subscription-id>/resourceGroups/<resource-group-name>/providers/Microsoft.Network/loadbalancers/<lb-name>/inboundNatRules/<nat-rule-name>'))
    .option('-r, --internal-dns-name-label <internal-dns-name-label>', $('the internal DNS name label'))
    .option('-f, --enable-ip-forwarding <enable-ip-forwarding>', $('the ip forwarding, valid values are [true, false]'))
    .option('-t, --tags <tags>', $('the comma seperated list of tags.' +
    '\n     Can be multiple. In the format of "name=value".' +
    '\n     Name is required and value is optional.' +
    '\n     For example, -t "tag1=value1;tag2"'))
    .option('-s, --subscription <subscription>', $('the subscription identifier'))
    .execute(function (resourceGroup, name, location, options, _) {
      resourceGroup = cli.interaction.promptIfNotGiven($('Resource group name: '), resourceGroup, _);
      name = cli.interaction.promptIfNotGiven($('Network interface name: '), name, _);
      options.location = cli.interaction.promptIfNotGiven($('Location: '), location, _);

      var serviceClients = getServiceClients(options);
      var nic = new Nic(cli, serviceClients);
      nic.create(resourceGroup, name, options, _);
    });

  nic.command('set [resource-group] [name]')
    .description($('Set a network interface'))
    .usage('[options] <resource-group> <name>')
    .option('-g, --resource-group <resource-group>', $('the name of the resource group'))
    .option('-n, --name <name>', $('the name of the network interface'))
    .option('-w, --network-security-group-id [network-security-group-id]>', $('the network security group identifier.' +
    '\n     e.g. /subscriptions/<subscription-id>/resourceGroups/<resource-group-name>/providers/Microsoft.Network/networkSecurityGroups/<nsg-name>'))
    .option('-o, --network-security-group-name <network-security-group-name>', $('the network security group name.' +
    '\n     This network security group must exist in the same resource group as the nic.' +
    '\n     Please use network-security-group-id if that is not the case.'))
    .option('-i, --public-ip-id [public-ip-id]', $('the public IP identifier.' +
    '\n     e.g. /subscriptions/<subscription-id>/resourceGroups/<resource-group-name>/providers/Microsoft.Network/publicIPAddresses/<public-ip-name>'))
    .option('-p, --public-ip-name <public-ip-name>', $('the public IP name.' +
    '\n     This public ip must exist in the same resource group as the nic.' +
    '\n     Please use public-ip-id if that is not the case.'))
    .option('-a, --private-ip-address <private-ip-address>', $('the private IP address'))
    .option('-u, --subnet-id <subnet-id>', $('the subnet identifier.' +
    '\n     e.g. /subscriptions/<subscription-id>/resourceGroups/<resource-group-name>/providers/Microsoft.Network/virtualNetworks/<vnet-name>/subnets/<subnet-name>'))
    .option('-k, --subnet-name <subnet-name>', $('the subnet name'))
    .option('-m, --subnet-vnet-name <subnet-vnet-name>', $('the vnet name under which subnet-name exists'))
    .option('-d, --lb-address-pool-ids [lb-address-pool-ids]', $('the comma separated list of load balancer address pool identifiers' +
    '\n     e.g. /subscriptions/<subscription-id>/resourceGroups/<resource-group-name>/providers/Microsoft.Network/loadbalancers/<lb-name>/backendAddressPools/<address-pool-name>'))
    .option('-e, --lb-inbound-nat-rule-ids [lb-inbound-nat-rule-ids]', $('the comma separated list of load balancer inbound NAT rule identifiers' +
    '\n     e.g. /subscriptions/<subscription-id>/resourceGroups/<resource-group-name>/providers/Microsoft.Network/loadbalancers/<lb-name>/inboundNatRules/<nat-rule-name>'))
    .option('-r, --internal-dns-name-label <internal-dns-name-label>', $('the internal DNS name label'))
    .option('-f, --enable-ip-forwarding <enable-ip-forwarding>', $('the ip forwarding, valid values are [true, false]'))
    .option('-t, --tags <tags>', $('the list of tags.' +
    '\n     Can be multiple. In the format of "name=value".' +
    '\n     Name is required and value is optional.' +
    '\n     Existing tag values will be replaced by the values specified.' +
    '\n     For example, -t "tag1=value1;tag2"'))
    .option('--no-tags', $('remove all existing tags'))
    .option('-s, --subscription <subscription>', $('the subscription identifier'))
    .execute(function (resourceGroup, name, options, _) {
      resourceGroup = cli.interaction.promptIfNotGiven($('Resource group name: '), resourceGroup, _);
      name = cli.interaction.promptIfNotGiven($('Network interface name: '), name, _);

      var serviceClients = getServiceClients(options);
      var nic = new Nic(cli, serviceClients);
      nic.set(resourceGroup, name, options, _);
    });

  nic.command('list [resource-group]')
    .description($('Get all network interfaces'))
    .usage('[options] <resource-group>')
    .option('-g, --resource-group <resource-group>', $('the name of the resource group'))
    .option('-m, --virtual-machine-scale-set <virtual-machine-scale-set>', $('the name of the virtual machine scale set'))
    .option('-s, --subscription <subscription>', $('the subscription identifier'))
    .execute(function (resourceGroup, options, _) {
      resourceGroup = cli.interaction.promptIfNotGiven($('Resource group name: '), resourceGroup, _);

      var serviceClients = getServiceClients(options);
      var nic = new Nic(cli, serviceClients);
      nic.list(resourceGroup, options, _);
    });

  nic.command('show [resource-group] [name]')
    .description($('Get a network interface'))
    .usage('[options] <resource-group> <name>')
    .option('-g, --resource-group <resource-group>', $('the name of the resource group'))
    .option('-n, --name <name>', $('the name of the network interface'))
    .option('-m, --virtual-machine-scale-set <virtual-machine-scale-set>', $('the name of the virtual machine scale set'))
    .option('-i, --virtual-machine-index <virtual-machine-index>', $('the index of virtual machine in scale set'))
    .option('-s, --subscription <subscription>', $('the subscription identifier'))
    .execute(function (resourceGroup, name, options, _) {
      resourceGroup = cli.interaction.promptIfNotGiven($('Resource group name: '), resourceGroup, _);
      name = cli.interaction.promptIfNotGiven($('Network interface name: '), name, _);

      var serviceClients = getServiceClients(options);
      var nic = new Nic(cli, serviceClients);
      nic.show(resourceGroup, name, options, _);
    });

  nic.command('delete [resource-group] [name]')
    .description($('Delete a network interface'))
    .usage('[options] <resource-group> <name>')
    .option('-g, --resource-group <resource-group>', $('the name of the resource group'))
    .option('-n, --name <name>', $('the name of the network interface'))
    .option('-q, --quiet', $('quiet mode, do not ask for delete confirmation'))
    .option('-s, --subscription <subscription>', $('the subscription identifier'))
    .execute(function (resourceGroup, name, options, _) {
      resourceGroup = cli.interaction.promptIfNotGiven($('Resource group name: '), resourceGroup, _);
      name = cli.interaction.promptIfNotGiven($('Network interface name: '), name, _);

      var serviceClients = getServiceClients(options);
      var nic = new Nic(cli, serviceClients);
      nic.delete(resourceGroup, name, options, _);
    });

  var nicAddressPool = nic.category('address-pool')
    .description($('Commands to manage backend address pools of the network interface'));

  nicAddressPool.command('add [resource-group] [name]')
    .description($('Add a backend address pool to a NIC'))
    .option('-g, --resource-group <resource-group>', $('the name of the resource group'))
    .option('-n, --name <name>', $('the name of the network interface'))
    .option('-i, --lb-address-pool-id  <lb-address-pool-id>', $('the load balancer address pool identifier' +
    '\n   e.g. /subscriptions/<subscription-id>/resourceGroups/<resource-group-name>/providers/Microsoft.Network/loadbalancers/<lb-name>/backendAddressPools/<address-pool-name>'))
    .option('-l, --lb-name <lb-name>', $('the load balancer name.' +
    '\n   This load balancer must exists in the same resource group as the NIC.' +
    '\n   Please use --lb-address-pool-id if that is not the case.' +
    '\n   This parameter will be ignored if --lb-address-pool-id is specified'))
    .option('-a, --address-pool-name <address-pool-name>', $('the name of the address pool that exists in the load balancer identified by --lb-name' +
    '\n   This parameter will be ignored if --lb-address-pool-id is specified'))
    .option('-s, --subscription <subscription>', $('the subscription identifier'))
    .execute(function (resourceGroup, name, options, _) {
      resourceGroup = cli.interaction.promptIfNotGiven($('Resource group name: '), resourceGroup, _);
      name = cli.interaction.promptIfNotGiven($('Network interface name: '), name, _);

      var serviceClients = getServiceClients(options);
      var nic = new Nic(cli, serviceClients);
      nic.addAddressPool(resourceGroup, name, options, _);
    });

  nicAddressPool.command('remove [resource-group] [name]')
    .description($('Remove a backend address pool from a NIC'))
    .option('-g, --resource-group <resource-group>', $('the name of the resource group'))
    .option('-n, --name <name>', $('the name of the network interface'))
    .option('-i, --lb-address-pool-id  <lb-address-pool-id>', $('the load balancer address pool identifier' +
    '\n   e.g. /subscriptions/<subscription-id>/resourceGroups/<resource-group-name>/providers/Microsoft.Network/loadbalancers/<lb-name>/backendAddressPools/<address-pool-name>'))
    .option('-l, --lb-name <lb-name>', $('the load balancer name.' +
    '\n   This load balancer must exist in the same resource group as the NIC.' +
    '\n   Please use --lb-address-pool-id if that is not the case.' +
    '\n   This parameter will be ignored if --lb-address-pool-id is specified'))
    .option('-a, --address-pool-name <address-pool-name>', $('the name of the address pool that exists in the load balancer identified by --lb-name' +
    '\n   This parameter will be ignored if --lb-address-pool-id is specified'))
    .option('-s, --subscription <subscription>', $('the subscription identifier'))
    .execute(function (resourceGroup, name, options, _) {
      resourceGroup = cli.interaction.promptIfNotGiven($('Resource group name: '), resourceGroup, _);
      name = cli.interaction.promptIfNotGiven($('Network interface name: '), name, _);

      var serviceClients = getServiceClients(options);
      var nic = new Nic(cli, serviceClients);
      nic.removeAddressPool(resourceGroup, name, options, _);
    });

  var nicInboundRule = nic.category('inbound-nat-rule')
    .description($('Commands to manage inbound rules of the network interface'));

  nicInboundRule.command('add [resource-group] [name]')
    .description($('Add an inbound NAT rule to a NIC'))
    .option('-g, --resource-group <resource-group>', $('the name of the resource group'))
    .option('-n, --name <name>', $('the name of the network interface'))
    .option('-i, --inbound-nat-rule-id <inbound-nat-rule-id>', $('the inbound NAT rule identifier.' +
    '\n   e.g. /subscriptions/<subscription-id>/resourceGroups/<resource-group-name>/providers/Microsoft.Network/loadbalancers/<lb-name>/inboundNatRules/<nat-rule-name>'))
    .option('-l, --lb-name <lb-name>', $('the load balancer name.' +
    '\n   This load balancer must exists in the same resource group as the NIC.' +
    '\n   Please use --inbound-nat-rule-id if that is not the case.' +
    '\n   This parameter will be ignored if --inbound-nat-rule-id is specified'))
    .option('-r, --inbound-nat-rule-name <inbound-nat-rule-name>', $('the name of the NAT rule that exists in the load balancer identified by --lb-name'))
    .option('-s, --subscription <subscription>', $('the subscription identifier'))
    .execute(function (resourceGroup, name, options, _) {
      resourceGroup = cli.interaction.promptIfNotGiven($('Resource group name: '), resourceGroup, _);
      name = cli.interaction.promptIfNotGiven($('Network interface name: '), name, _);

      var serviceClients = getServiceClients(options);
      var nic = new Nic(cli, serviceClients);
      nic.addInboundRule(resourceGroup, name, options, _);
    });

  nicInboundRule.command('remove [resource-group] [name]')
    .description($('Remove an inbound NAT rule from a NIC'))
    .option('-g, --resource-group <resource-group>', $('the name of the resource group'))
    .option('-n, --name <name>', $('the name of the network interface'))
    .option('-i, --inbound-nat-rule-id <inbound-nat-rule-id>', $('the inbound NAT rule identifier.' +
    '\n   e.g. /subscriptions/<subscription-id>/resourceGroups/<resource-group-name>/providers/Microsoft.Network/loadbalancers/<lb-name>/inboundNatRules/<nat-rule-name>'))
    .option('-l, --lb-name <lb-name>', $('the load balancer name.' +
    '\n   This load balancer must exists in the same resource group as the NIC.' +
    '\n   Please use --inbound-nat-rule-id if that is not the case.' +
    '\n   This parameter will be ignored if --inbound-nat-rule-id is specified'))
    .option('-r, --inbound-nat-rule-name <inbound-nat-rule-name>', $('the name of the NAT rule that exists in the load balancer identified by --lb-name'))
    .option('-s, --subscription <subscription>', $('the subscription identifier'))
    .execute(function (resourceGroup, name, options, _) {
      resourceGroup = cli.interaction.promptIfNotGiven($('Resource group name: '), resourceGroup, _);
      name = cli.interaction.promptIfNotGiven($('Network interface name: '), name, _);

      var serviceClients = getServiceClients(options);
      var nic = new Nic(cli, serviceClients);
      nic.removeInboundRule(resourceGroup, name, options, _);
    });

  var nsg = network.category('nsg')
    .description($('Commands to manage network security groups'));

  nsg.command('create [resource-group] [name] [location]')
    .description($('Create a network security group'))
    .usage('[options] <resource-group> <name> <location>')
    .option('-g, --resource-group <resource-group>', $('the name of the resource group'))
    .option('-n, --name <name>', $('the name of the network security group'))
    .option('-l, --location <location>', $('the location'))
    .option('-t, --tags <tags>', $('the list of tags.' +
    '\n     Can be multiple. In the format of "name=value".' +
    '\n     Name is required and value is optional.' +
    '\n     For example, -t "tag1=value1;tag2"'))
    .option('-s, --subscription <subscription>', $('the subscription identifier'))
    .execute(function (resourceGroup, name, location, options, _) {
      resourceGroup = cli.interaction.promptIfNotGiven($('Resource group name: '), resourceGroup, _);
      name = cli.interaction.promptIfNotGiven($('Network security group name: '), name, _);
      location = cli.interaction.promptIfNotGiven($('Location: '), location, _);

      var networkResourceProviderClient = getNetworkResourceProviderClient(options);
      var nsg = new Nsg(cli, networkResourceProviderClient);
      nsg.create(resourceGroup, name, location, options, _);
    });

  nsg.command('set [resource-group] [name]')
    .description($('Set a network security group'))
    .usage('[options] <resource-group> <name>')
    .option('-g, --resource-group <resource-group>', $('the name of the resource group'))
    .option('-n, --name <name>', $('the name of the network security group'))
    .option('-t, --tags <tags>', $('the list of tags.' +
    '\n     Can be multiple. In the format of "name=value".' +
    '\n     Name is required and value is optional.' +
    '\n     Existing tag values will be replaced by the values specified.' +
    '\n     For example, -t "tag1=value1;tag2"'))
    .option('--no-tags', $('remove all existing tags'))
    .option('-s, --subscription <subscription>', $('the subscription identifier'))
    .execute(function (resourceGroup, name, options, _) {
      resourceGroup = cli.interaction.promptIfNotGiven($('Resource group name: '), resourceGroup, _);
      name = cli.interaction.promptIfNotGiven($('Network security group name: '), name, _);

      var networkResourceProviderClient = getNetworkResourceProviderClient(options);
      var nsg = new Nsg(cli, networkResourceProviderClient);
      nsg.set(resourceGroup, name, options, _);
    });

  nsg.command('list [resource-group]')
    .description($('Get all network security groups'))
    .usage('[options] <resource-group>')
    .option('-g, --resource-group <resource-group>', $('the name of the resource group'))
    .option('-s, --subscription <subscription>', $('the subscription identifier'))
    .execute(function (resourceGroup, options, _) {
      resourceGroup = cli.interaction.promptIfNotGiven($('Resource group name: '), resourceGroup, _);

      var networkResourceProviderClient = getNetworkResourceProviderClient(options);
      var nsg = new Nsg(cli, networkResourceProviderClient);
      nsg.list(resourceGroup, options, _);
    });

  nsg.command('show [resource-group] [name]')
    .description($('Get a network security group'))
    .usage('[options] <resource-group> <name>')
    .option('-g, --resource-group <resource-group>', $('the name of the resource group'))
    .option('-n, --name <name>', $('the name of the network security group'))
    .option('-s, --subscription <subscription>', $('the subscription identifier'))
    .execute(function (resourceGroup, name, options, _) {
      resourceGroup = cli.interaction.promptIfNotGiven($('Resource group name: '), resourceGroup, _);
      name = cli.interaction.promptIfNotGiven($('Network security group name: '), name, _);

      var networkResourceProviderClient = getNetworkResourceProviderClient(options);
      var nsg = new Nsg(cli, networkResourceProviderClient);
      nsg.show(resourceGroup, name, options, _);
    });

  nsg.command('delete [resource-group] [name]')
    .description($('Delete a network security group'))
    .usage('[options] <resource-group> <name>')
    .option('-g, --resource-group <resource-group>', $('the name of the resource group'))
    .option('-n, --name <name>', $('the name of the network security group'))
    .option('-q, --quiet', $('quiet mode, do not ask for delete confirmation'))
    .option('-s, --subscription <subscription>', $('the subscription identifier'))
    .execute(function (resourceGroup, name, options, _) {
      resourceGroup = cli.interaction.promptIfNotGiven($('Resource group name: '), resourceGroup, _);
      name = cli.interaction.promptIfNotGiven($('Network security group name: '), name, _);

      var networkResourceProviderClient = getNetworkResourceProviderClient(options);
      var nsg = new Nsg(cli, networkResourceProviderClient);
      nsg.delete(resourceGroup, name, options, _);
    });

  var nsgRules = nsg.category('rule')
    .description($('Commands to manage network security group rules'));

  nsgRules.command('create [resource-group] [nsg-name] [name]')
    .description($('Create a network security group rule'))
    .usage('[options] <resource-group> <nsg-name> <name>')
    .option('-g, --resource-group <resource-group>', $('the name of the resource group'))
    .option('-a, --nsg-name <nsg-name>', $('the name of the network security group'))
    .option('-n, --name <name>', $('the name of the rule'))
    .option('-d, --description <description>', $('the description'))
    .option('-p, --protocol <protocol>', util.format($('the protocol [%s]'), constants.protocols))
    .option('-f, --source-address-prefix <source-address-prefix>', $('the source address prefix'))
    .option('-o, --source-port-range <source-port-range>', util.format($('the source port range %s'), utils.toRange(constants.portBounds)))
    .option('-e, --destination-address-prefix <destination-address-prefix>', $('the destination address prefix'))
    .option('-u, --destination-port-range <destination-port-range>', util.format($('the destination port range %s'), utils.toRange(constants.portBounds)))
    .option('-c, --access <access>', util.format($('the access mode [%s]'), constants.accessModes))
    .option('-y, --priority <priority>', util.format($('the priority'), utils.toRange(constants.priorityBounds)))
    .option('-r, --direction <direction>', util.format($('the direction [%s]'), constants.directionModes))
    .option('-s, --subscription <subscription>', $('the subscription identifier'))
    .execute(function (resourceGroup, nsgName, name, options, _) {
      resourceGroup = cli.interaction.promptIfNotGiven($('Resource group name: '), resourceGroup, _);
      nsgName = cli.interaction.promptIfNotGiven($('Network security group name: '), nsgName, _);
      name = cli.interaction.promptIfNotGiven($('The name of the security rule: '), name, _);

      var networkResourceProviderClient = getNetworkResourceProviderClient(options);
      var nsg = new Nsg(cli, networkResourceProviderClient);
      nsg.createRule(resourceGroup, nsgName, name, options, _);
    });

  nsgRules.command('set [resource-group] [nsg-name] [name]')
    .description($('Set a network security group rule'))
    .usage('[options] <resource-group> <nsg-name> <name>')
    .option('-g, --resource-group <resource-group>', $('the name of the resource group'))
    .option('-a, --nsg-name <nsg-name>', $('the name of the network security group'))
    .option('-n, --name <name>', $('the name of the rule'))
    .option('-d, --description [description]', $('the description'))
    .option('-p, --protocol <protocol>', util.format($('the protocol [%s]'), constants.protocols))
    .option('-f, --source-address-prefix <source-address-prefix>', $('the source address prefix'))
    .option('-o, --source-port-range <source-port-range>', util.format($('the source port range %s'), utils.toRange(constants.portBounds)))
    .option('-e, --destination-address-prefix <destination-address-prefix>', $('the destination address prefix'))
    .option('-u, --destination-port-range <destination-port-range>', util.format($('the destination port range %s'), utils.toRange(constants.portBounds)))
    .option('-c, --access <access>', util.format($('the access mode [%s]'), constants.accessModes))
    .option('-y, --priority <priority>', util.format($('the priority'), utils.toRange(constants.priorityBounds)))
    .option('-r, --direction <direction>', util.format($('the direction [%s]'), constants.directionModes))
    .option('-s, --subscription <subscription>', $('the subscription identifier'))
    .execute(function (resourceGroup, nsgName, name, options, _) {
      resourceGroup = cli.interaction.promptIfNotGiven($('Resource group name: '), resourceGroup, _);
      nsgName = cli.interaction.promptIfNotGiven($('Network security group name: '), nsgName, _);
      name = cli.interaction.promptIfNotGiven($('The name of the security rule: '), name, _);

      var networkResourceProviderClient = getNetworkResourceProviderClient(options);
      var nsg = new Nsg(cli, networkResourceProviderClient);
      nsg.setRule(resourceGroup, nsgName, name, options, _);
    });

  nsgRules.command('list [resource-group] [nsg-name]')
    .description($('Get all rules in a network security group'))
    .usage('[options] <resource-group> <nsg-name>')
    .option('-g, --resource-group <resource-group>', $('the name of the resource group'))
    .option('-a, --nsg-name <nsg-name>', $('the name of the network security group'))
    .option('-s, --subscription <subscription>', $('the subscription identifier'))
    .execute(function (resourceGroup, nsgName, options, _) {
      resourceGroup = cli.interaction.promptIfNotGiven($('Resource group name: '), resourceGroup, _);
      nsgName = cli.interaction.promptIfNotGiven($('Network security group name: '), nsgName, _);

      var networkResourceProviderClient = getNetworkResourceProviderClient(options);
      var nsg = new Nsg(cli, networkResourceProviderClient);
      nsg.listRules(resourceGroup, nsgName, options, _);
    });

  nsgRules.command('show [resource-group] [nsg-name] [name]')
    .description($('Get a rule in a network security group'))
    .usage('[options] <resource-group> <nsg-name> <name>')
    .option('-g, --resource-group <resource-group>', $('the name of the resource group'))
    .option('-a, --nsg-name <nsg-name>', $('the name of the network security group'))
    .option('-n, --name <name>', $('the name of the rule'))
    .option('-s, --subscription <subscription>', $('the subscription identifier'))
    .execute(function (resourceGroup, nsgName, name, options, _) {
      resourceGroup = cli.interaction.promptIfNotGiven($('Resource group name: '), resourceGroup, _);
      nsgName = cli.interaction.promptIfNotGiven($('Network security group name: '), nsgName, _);
      name = cli.interaction.promptIfNotGiven($('Rule name: '), name, _);

      var networkResourceProviderClient = getNetworkResourceProviderClient(options);
      var nsg = new Nsg(cli, networkResourceProviderClient);
      nsg.showRule(resourceGroup, nsgName, name, options, _);
    });

  nsgRules.command('delete [resource-group] [nsg-name] [name]')
    .description($('Delete a rule in a network security group'))
    .usage('[options] <resource-group> <nsg-name> <name>')
    .option('-g, --resource-group <resource-group>', $('the name of the resource group'))
    .option('-a, --nsg-name <nsg-name>', $('the name of the network security group'))
    .option('-n, --name <name>', $('the name of the rule'))
    .option('-q, --quiet', $('quiet mode, do not ask for delete confirmation'))
    .option('-s, --subscription <subscription>', $('the subscription identifier'))
    .execute(function (resourceGroup, nsgName, name, options, _) {
      resourceGroup = cli.interaction.promptIfNotGiven($('Resource group name: '), resourceGroup, _);
      nsgName = cli.interaction.promptIfNotGiven($('Network security group name: '), nsgName, _);
      name = cli.interaction.promptIfNotGiven($('Rule name: '), name, _);

      var networkResourceProviderClient = getNetworkResourceProviderClient(options);
      var nsg = new Nsg(cli, networkResourceProviderClient);
      nsg.deleteRule(resourceGroup, nsgName, name, options, _);
    });

  var dns = network.category('dns')
    .description($('Commands to manage DNS'));

  var dnsZone = dns.category('zone')
    .description($('Commands to manage DNS zone'));

  dnsZone.command('create [resource-group] [name]')
    .description($('Create a DNS zone'))
    .usage('[options] <resource-group> <name>')
    .option('-g, --resource-group <resource-group>', $('the name of the resource group'))
    .option('-n, --name <name>', $('the name of the DNS zone'))
    .option('-t, --tags <tags>', $('the list of tags.' +
    '\n     Can be multiple. In the format of "name=value".' +
    '\n     Name is required and value is optional.' +
    '\n     For example, -t "tag1=value1;tag2"'))
    .option('-s, --subscription <subscription>', $('the subscription identifier'))
    .execute(function (resourceGroup, name, options, _) {
      resourceGroup = cli.interaction.promptIfNotGiven($('Resource group name: '), resourceGroup, _);
      name = cli.interaction.promptIfNotGiven($('DNS zone name: '), name, _);

      var dnsManagementClient = getDnsManagementClient(options);
      var dnsZone = new DnsZone(cli, dnsManagementClient);
      dnsZone.create(resourceGroup, name, options, _);
    });

  dnsZone.command('set [resource-group] [name]')
    .description($('Set a DNS zone'))
    .usage('[options] <resource-group> <name>')
    .option('-g, --resource-group <resource-group>', $('the name of the resource group'))
    .option('-n, --name <name>', $('the name of the DNS zone'))
    .option('-t, --tags <tags>', $('the list of tags.' +
    '\n     Can be multiple. In the format of "name=value".' +
    '\n     Name is required and value is optional.' +
    '\n     Existing tag values will be replaced by the values specified.' +
    '\n     For example, -t "tag1=value1;tag2"'))
    .option('--no-tags', $('remove all existing tags'))
    .option('-s, --subscription <subscription>', $('the subscription identifier'))
    .execute(function (resourceGroup, name, options, _) {
      resourceGroup = cli.interaction.promptIfNotGiven($('Resource group name: '), resourceGroup, _);
      name = cli.interaction.promptIfNotGiven($('DNS zone name: '), name, _);

      var dnsManagementClient = getDnsManagementClient(options);
      var dnsZone = new DnsZone(cli, dnsManagementClient);
      dnsZone.set(resourceGroup, name, options, _);
    });

  dnsZone.command('list [resource-group]')
    .description($('Get all DNS zones'))
    .usage('[options] <resource-group>')
    .option('-g, --resource-group <resource-group>', $('the name of the resource group'))
    .option('-s, --subscription <subscription>', $('the subscription identifier'))
    .execute(function (resourceGroup, options, _) {
      resourceGroup = cli.interaction.promptIfNotGiven($('Resource group name: '), resourceGroup, _);

      var dnsManagementClient = getDnsManagementClient(options);
      var dnsZone = new DnsZone(cli, dnsManagementClient);
      dnsZone.list(resourceGroup, options, _);
    });

  dnsZone.command('show [resource-group] [name]')
    .description($('Get a DNS zone'))
    .usage('[options] <resource-group> <name>')
    .option('-g, --resource-group <resource-group>', $('the name of the resource group'))
    .option('-n, --name <name>', $('the name of the DNS zone' +
    '\n   You can specify "*" (in quotes) for this parameter'))
    .option('-s, --subscription <subscription>', $('the subscription identifier'))
    .execute(function (resourceGroup, name, options, _) {
      resourceGroup = cli.interaction.promptIfNotGiven($('Resource group name: '), resourceGroup, _);
      name = cli.interaction.promptIfNotGiven($('DNS zone name: '), name, _);

      var dnsManagementClient = getDnsManagementClient(options);
      var dnsZone = new DnsZone(cli, dnsManagementClient);
      dnsZone.show(resourceGroup, name, options, _);
    });

  dnsZone.command('delete [resource-group] [name]')
    .description($('Delete a DNS zone'))
    .usage('[options] <resource-group> <name>')
    .option('-g, --resource-group <resource-group>', $('the name of the resource group'))
    .option('-n, --name <name>', $('the name of the DNS zone'))
    .option('-s, --subscription <subscription>', $('the subscription identifier'))
    .option('-q, --quiet', $('quiet mode, do not ask for delete confirmation'))
    .option('-s, --subscription <subscription>', $('the subscription identifier'))
    .execute(function (resourceGroup, name, options, _) {
      resourceGroup = cli.interaction.promptIfNotGiven($('Resource group name: '), resourceGroup, _);
      name = cli.interaction.promptIfNotGiven($('DNS zone name: '), name, _);

      var dnsManagementClient = getDnsManagementClient(options);
      var dnsZone = new DnsZone(cli, dnsManagementClient);
      dnsZone.delete(resourceGroup, name, options, _);
    });

  var dnsRecordSet = dns.category('record-set')
    .description($('Commands to manage record sets in DNS zone'));

  dnsRecordSet.command('create [resource-group] [dns-zone-name] [name] [type]')
    .description($('Create a DNS zone record set'))
    .usage('[options] <resource-group> <dns-zone-name> <name> <type>')
    .option('-g, --resource-group <resource-group>', $('the name of the resource group'))
    .option('-z, --dns-zone-name <dns-zone-name>', $('the name of the DNS zone'))
    .option('-n, --name <name>', $('the relative name of the record set within the DNS zone'))
    .option('-y, --type <type>', $('the type of the record set.' +
    '\n     Valid values are [A, AAAA, CNAME, MX, NS, SOA, SRV, TXT, PTR]'))
    .option('-l, --ttl <ttl>', $('time to live specified in seconds'))
    .option('-t, --tags <tags>', $('the tags set on this virtual network.' +
    '\n     Can be multiple. In the format of "name=value".' +
    '\n     Name is required and value is optional.' +
    '\n     For example, -t "tag1=value1;tag2"'))
    .option('-s, --subscription <subscription>', $('the subscription identifier'))
    .execute(function (resourceGroup, dnsZoneName, name, type, options, _) {
      resourceGroup = cli.interaction.promptIfNotGiven($('Resource group name: '), resourceGroup, _);
      dnsZoneName = cli.interaction.promptIfNotGiven($('DNS zone name: '), dnsZoneName, _);
      name = cli.interaction.promptIfNotGiven($('Record set name: '), name, _);
      options.type = cli.interaction.promptIfNotGiven($('Type: '), type, _);

      var dnsManagementClient = getDnsManagementClient(options);
      var dnsRecordSet = new DnsRecordSet(cli, dnsManagementClient);
      dnsRecordSet.create(resourceGroup, dnsZoneName, name, options, _);
    });

  dnsRecordSet.command('set [resource-group] [dns-zone-name] [name] [type]')
    .description($('Set a DNS zone record set'))
    .usage('[options] <resource-group> <dns-zone-name> <name> <type>')
    .option('-g, --resource-group <resource-group>', $('the name of the resource group'))
    .option('-z, --dns-zone-name <dns-zone-name>', $('the name of the DNS zone'))
    .option('-n, --name <name>', $('the relative name of the record set within the DNS zone'))
    .option('-y, --type <type>', $('the type of the record set.' +
    '\n     Valid values are [A, AAAA, CNAME, MX, NS, SOA, SRV, TXT, PTR]'))
    .option('-l, --ttl <ttl>', $('time to live specified in seconds'))
    .option('-t, --tags <tags>', $('the tags set on this virtual network.' +
    '\n     Can be multiple. In the format of "name=value".' +
    '\n     Name is required and value is optional.' +
    '\n     Existing tag values will be replaced by the values specified.' +
    '\n     For example, -t "tag1=value1;tag2"'))
    .option('--no-tags', $('remove all existing tags'))
    .option('-s, --subscription <subscription>', $('the subscription identifier'))
    .execute(function (resourceGroup, dnsZoneName, name, type, options, _) {
      resourceGroup = cli.interaction.promptIfNotGiven($('Resource group name: '), resourceGroup, _);
      dnsZoneName = cli.interaction.promptIfNotGiven($('DNS zone name: '), dnsZoneName, _);
      name = cli.interaction.promptIfNotGiven($('Record set name: '), name, _);
      options.type = cli.interaction.promptIfNotGiven($('Type: '), type, _);

      var dnsManagementClient = getDnsManagementClient(options);
      var dnsRecordSet = new DnsRecordSet(cli, dnsManagementClient);
      dnsRecordSet.set(resourceGroup, dnsZoneName, name, options, _);
    });

  dnsRecordSet.command('list [resource-group] [dns-zone-name] [type]')
    .description($('Get all record sets in a DNS zone'))
    .usage('[options] <resource-group> <dns-zone-name> [type]')
    .option('-g, --resource-group <resource-group>', $('the name of the resource group'))
    .option('-z, --dns-zone-name <dns-zone-name>', $('the name of the DNS zone'))
    .option('-y, --type <type>', $('the type of the record set.' +
    '\n     If specified only record sets of this type will be listed.' +
    '\n     Valid values are [A, AAAA, CNAME, MX, NS, SOA, SRV, TXT, PTR]'))
    .option('-s, --subscription <subscription>', $('the subscription identifier'))
    .execute(function (resourceGroup, dnsZoneName, type, options, _) {
      resourceGroup = cli.interaction.promptIfNotGiven($('Resource group name: '), resourceGroup, _);
      dnsZoneName = cli.interaction.promptIfNotGiven($('DNS zone name: '), dnsZoneName, _);
      options.type = type || options.type;

      var dnsManagementClient = getDnsManagementClient(options);
      var dnsRecordSet = new DnsRecordSet(cli, dnsManagementClient);
      dnsRecordSet.list(resourceGroup, dnsZoneName, options, _);
    });

  dnsRecordSet.command('show [resource-group] [dns-zone-name] [name] [type]')
    .description($('Get a record set in a DNS zone'))
    .usage('[options] <resource-group> <dns-zone-name> <name> <type>')
    .option('-g, --resource-group <resource-group>', $('the name of the resource group'))
    .option('-z, --dns-zone-name <dns-zone-name>', $('the name of the DNS zone'))
    .option('-n, --name <name>', $('the relative name of the record set within the DNS zone'))
    .option('-y, --type <type>', $('the type of the record set.' +
    '\n     Valid values are [A, AAAA, CNAME, MX, NS, SOA, SRV, TXT, PTR]'))
    .option('-s, --subscription <subscription>', $('the subscription identifier'))
    .execute(function (resourceGroup, dnsZoneName, name, type, options, _) {
      resourceGroup = cli.interaction.promptIfNotGiven($('Resource group name: '), resourceGroup, _);
      dnsZoneName = cli.interaction.promptIfNotGiven($('DNS zone name: '), dnsZoneName, _);
      name = cli.interaction.promptIfNotGiven($('Record set name: '), name, _);
      options.type = cli.interaction.promptIfNotGiven($('Type: '), type, _);

      var dnsManagementClient = getDnsManagementClient(options);
      var dnsRecordSet = new DnsRecordSet(cli, dnsManagementClient);
      dnsRecordSet.show(resourceGroup, dnsZoneName, name, options, _);
    });

  dnsRecordSet.command('delete [resource-group] [dns-zone-name] [name] [type]')
    .description($('Delete a record set from a DNS zone'))
    .usage('[options] <resource-group> <dns-zone-name> <name> <type>')
    .option('-g, --resource-group <resource-group>', $('the name of the resource group'))
    .option('-z, --dns-zone-name <dns-zone-name>', $('the name of the DNS zone'))
    .option('-n, --name <name>', $('the relative name of the record set within the DNS zone'))
    .option('-y, --type <type>', $('the type of the record set.' +
    '\n     If specified only record sets of this type will be listed.' +
    '\n     Valid values are [A, AAAA, CNAME, MX, NS, SOA, SRV, TXT, PTR]'))
    .option('-q, --quiet', $('quiet mode, do not ask for delete confirmation'))
    .option('-s, --subscription <subscription>', $('the subscription identifier'))
    .execute(function (resourceGroup, dnsZoneName, name, type, options, _) {
      resourceGroup = cli.interaction.promptIfNotGiven($('Resource group name: '), resourceGroup, _);
      dnsZoneName = cli.interaction.promptIfNotGiven($('DNS zone name: '), dnsZoneName, _);
      name = cli.interaction.promptIfNotGiven($('Record set name: '), name, _);
      options.type = cli.interaction.promptIfNotGiven($('Type: '), type, _);

      var dnsManagementClient = getDnsManagementClient(options);
      var dnsRecordSet = new DnsRecordSet(cli, dnsManagementClient);
      dnsRecordSet.delete(resourceGroup, dnsZoneName, name, options, _);
    });

  dnsRecordSet.command('add-record [resource-group] [dns-zone-name] [record-set-name] [type]')
    .description($('Add a record in a record set under a DNS zone'))
    .usage('[options] <resource-group> <dns-zone-name> <record-set-name> <type>')
    .option('-g, --resource-group <resource-group>', $('the name of the resource group'))
    .option('-z, --dns-zone-name <dns-zone-name>', $('the name of the DNS zone'))
    .option('-n, --record-set-name <record-set-name>', $('the name of the record set'))
    .option('-y, --type <type>', $('the type of the record set.' +
    '\n     If specified only record sets of this type will be listed.' +
    '\n     Valid values are [A, AAAA, CNAME, MX, NS, SOA, SRV, TXT, PTR]' +
    '\n\nThe record type A \n\n'))
    .option('-a  --ipv4-address <ipv4-address>', $('the IPv4 address attribute\n\n' +
    'Record type AAAA \n\n'))
    .option('-b  --ipv6-address <ipv6-address>', $('the IPv6 address attribute\n\n' +
    'Record type CNAME\n\n'))
    .option('-c  --cname <cname>', $('the canonical name (target)\n\n' +
    'Record type NS\n\n'))
    .option('-d  --nsdname <nsdname>', $('the domain name attribute\n\n' +
    'Record type MX\n\n'))
    .option('-f, --preference <preference>', $('preference attribute'))
    .option('-e, --exchange <exchange>', $('exchange attribute\n\n' +
    'Record type SRV\n\n'))
    .option('-p, --priority <priority>', $('the priority attribute'))
    .option('-w, --weight <weight>', $('the weight attribute'))
    .option('-o, --port <port>', $('the port'))
    .option('-u, --target <target>', $('the target attribute\n\n' +
    'Record type TXT\n\n'))
    .option('-x, --text <text>', $('the text attribute\n\n' +
    'Record type SOA\n\n'))
    .option('-l, --email <email>', $('the email attribute'))
    .option('-i, --expire-time <expire-time>', $('the expire time specified in seconds'))
    .option('-S, --serial-number <serial-number>', $('the serial number'))
    .option('-k, --host <host>', $('the host name attribute'))
    .option('-m, --minimum-ttl <minimum-ttl>', $('the minimum time to live specified in seconds'))
    .option('-r, --refresh-time <refresh-time>', $('the refresh time specified in seconds'))
    .option('-j, --retry-time <retry-time>', $('the retry time specified in seconds' +
    '\n\nRecord type PTR \n\n'))
    .option('-P, --ptrd-name <ptrd-name>', $('ptr domain name\n\n'))
    .option('-s, --subscription <subscription>', $('the subscription identifier'))
    .execute(function (resourceGroup, dnsZoneName, recordSetName, type, options, _) {
      resourceGroup = cli.interaction.promptIfNotGiven($('Resource group name: '), resourceGroup, _);
      dnsZoneName = cli.interaction.promptIfNotGiven($('DNS zone name: '), dnsZoneName, _);
      recordSetName = cli.interaction.promptIfNotGiven($('Record set name: '), recordSetName, _);
      options.type = cli.interaction.promptIfNotGiven($('Type: '), type, _);

      var dnsManagementClient = getDnsManagementClient(options);
      var dnsRecordSet = new DnsRecordSet(cli, dnsManagementClient);
      dnsRecordSet.promptRecordParameters(options.type, options, _);
      dnsRecordSet.addRecord(resourceGroup, dnsZoneName, recordSetName, options, _);
    });

  dnsRecordSet.command('delete-record [resource-group] [dns-zone-name] [record-set-name] [type]')
    .description($('Delete a record from a record set under a DNS zone'))
    .usage('[options] <resource-group> <dns-zone> <record-set-name> <type>')
    .option('-g, --resource-group <resource-group>', $('the name of the resource group'))
    .option('-z, --dns-zone-name <dns-zone-name>', $('the name of the DNS zone'))
    .option('-n, --record-set-name <record-set-name>', $('the name of the record set'))
    .option('-y, --type <type>', $('the type of the record set.' +
    '\n     If specified only record sets of this type will be listed.' +
    '\n     Valid values are [A, AAAA, CNAME, MX, NS, SOA, SRV, TXT, PTR]' +
    '\n\nThe record type A \n\n'))
    .option('-a  --ipv4-address <ipv4-address>', $('the IPv4 address attribute\n\n' +
    'Record type AAAA \n\n'))
    .option('-b  --ipv6-address <ipv6-address>', $('the IPv6 address attribute\n\n' +
    'Record type CNAME\n\n'))
    .option('-c  --cname <cname>', $('the canonical name (target)\n\n' +
    'Record type NS\n\n'))
    .option('-d  --nsdname <nsdname>', $('the domain name attribute\n\n' +
    'Record type MX\n\n'))
    .option('-f, --preference <preference>', $('preference attribute'))
    .option('-e, --exchange <exchange>', $('exchange attribute\n\n' +
    'Record type SRV\n\n'))
    .option('-p, --priority <priority>', $('the priority attribute'))
    .option('-w, --weight <weight>', $('the weight attribute'))
    .option('-o, --port <port>', $('the port'))
    .option('-u, --target <target>', $('the target attribute\n\n' +
    'Record type TXT\n\n'))
    .option('-x, --text <text>', $('the text attribute' +
    '\n\nRecord type PTR \n\n'))
    .option('-P, --ptrd-name <ptrd-name>', $('ptr domain name\n\n'))
    .option('-q, --quiet', $('quiet mode, do not ask for delete confirmation'))
    .option('-s, --subscription <subscription>', $('the subscription identifier'))
    .execute(function (resourceGroup, dnsZoneName, recordSetName, type, options, _) {
      resourceGroup = cli.interaction.promptIfNotGiven($('Resource group name: '), resourceGroup, _);
      dnsZoneName = cli.interaction.promptIfNotGiven($('DNS zone name: '), dnsZoneName, _);
      recordSetName = cli.interaction.promptIfNotGiven($('Record set name: '), recordSetName, _);
      options.type = cli.interaction.promptIfNotGiven($('Type: '), type, _);

      var dnsManagementClient = getDnsManagementClient(options);
      var dnsRecordSet = new DnsRecordSet(cli, dnsManagementClient);
      dnsRecordSet.promptRecordParameters(options.type, options, _);
      dnsRecordSet.deleteRecord(resourceGroup, dnsZoneName, recordSetName, options, _);
    });

  var trafficManager = network.category('traffic-manager')
    .description($('Commands to manage Traffic Manager'));

  var trafficManagerProfile = trafficManager.category('profile')
    .description($('Commands to manage Traffic Manager profile'));

  trafficManagerProfile.command('create [resource-group] [name]')
    .description($('Create a Traffic Manager profile'))
    .usage('[options] <resource-group> <name>')
    .option('-g, --resource-group <resource-group>', $('the name of the resource group'))
    .option('-n, --name <name>', $('the name of the profile'))
    .option('-u, --profile-status <profile-status> ', $('the profile status, valid values are' +
    '\n     [Enabled, Disabled], default is Enabled'))
    .option('-m, --traffic-routing-method <traffic-routing-method>', $('the traffic routing method for the profile,' +
    '\n     valid values are [Performance, Weighted, Priority]'))
    .option('-r, --relative-dns-name <relative-dns-name>', $('relative DNS name of the profile e.g. .trafficmanager.net'))
    .option('-l  --ttl <ttl>', $('time to live in specified in seconds'))
    .option('-p, --monitor-protocol <monitor-protocol>', $('the source address prefix, valid values are [http, https]'))
    .option('-o, --monitor-port <monitor-port>', $('the monitoring port'))
    .option('-a, --monitor-path <monitor-path>', $('the monitoring path'))
    .option('-t, --tags <tags>', $('the tags set on this profile. Can be ' +
    '\n     multiple, in the format of \'name=value\'.' +
    '\n     Name is required and value is optional. ' +
    '\n     For example, -t "tag1=value1;tag2"'))
    .option('-s, --subscription <subscription>', $('the subscription identifier'))
    .execute(function (resourceGroup, name, options, _) {
      resourceGroup = cli.interaction.promptIfNotGiven($('Resource group name: '), resourceGroup, _);
      name = cli.interaction.promptIfNotGiven($('Profile name: '), name, _);
      options.relativeDnsName = cli.interaction.promptIfNotGiven($('Relative DNS name of the profile, e.g. .trafficmanager.net: '), options.relativeDnsName, _);
      options.monitorPath = cli.interaction.promptIfNotGiven($('Monitor path: '), options.monitorPath, _);

      var trafficManagerProviderClient = getTrafficManagementClient(options);
      var trafficManager = new TrafficManager(cli, trafficManagerProviderClient);
      trafficManager.create(resourceGroup, name, options, _);
    });

  trafficManagerProfile.command('set [resource-group] [name]')
    .description($('Set a Traffic Manager profile'))
    .usage('[options] <resource-group> <name>')
    .option('-g, --resource-group <resource-group>', $('the name of the resource group'))
    .option('-n, --name <name>', $('the name of the profile'))
    .option('-u, --profile-status <profile-status> ', $('the profile status, valid values are' +
    '\n     [Enabled, Disabled], default is Enabled'))
    .option('-m, --traffic-routing-method <traffic-routing-method>', $('the traffic routing method for the profile,' +
    '\n     valid values are [Performance, Weighted, Priority]'))
    .option('-l  --ttl <ttl>', $('time to live specified in seconds'))
    .option('-p, --monitor-protocol <monitor-protocol>', $('the source address prefix, valid values are [http, https]'))
    .option('-o, --monitor-port <monitor-port>', $('the monitoring port'))
    .option('-a, --monitor-path <monitor-path>', $('the monitoring path'))
    .option('-t, --tags <tags>', $('the tags set on this profile. Can be ' +
    '\n     multiple, in the format of \'name=value\'.' +
    '\n     Name is required and value is optional. ' +
    '\n     Existing tag values will be replaced by the values specified.' +
    '\n     For example, -t "tag1=value1;tag2"'))
    .option('--no-tags', $('remove all existing tags'))
    .option('-s, --subscription <subscription>', $('the subscription identifier'))
    .execute(function (resourceGroup, name, options, _) {
      resourceGroup = cli.interaction.promptIfNotGiven($('Resource group name: '), resourceGroup, _);
      name = cli.interaction.promptIfNotGiven($('Profile name: '), name, _);

      var trafficManagerProviderClient = getTrafficManagementClient(options);
      var trafficManager = new TrafficManager(cli, trafficManagerProviderClient);
      trafficManager.set(resourceGroup, name, options, _);
    });

  trafficManagerProfile.command('list [resource-group]')
    .description($('Get all Traffic Manager profiles'))
    .usage('[options] <resource-group>')
    .option('-g, --resource-group <resource-group>', $('the name of the resource group'))
    .option('-s, --subscription <subscription>', $('the subscription identifier'))
    .execute(function (resourceGroup, options, _) {
      resourceGroup = cli.interaction.promptIfNotGiven($('Resource group name: '), resourceGroup, _);

      var trafficManagerProviderClient = getTrafficManagementClient(options);
      var trafficManager = new TrafficManager(cli, trafficManagerProviderClient);
      trafficManager.list(resourceGroup, options, _);
    });

  trafficManagerProfile.command('show [resource-group] [name]')
    .description($('Get a Traffic Manager profile'))
    .usage('[options] <resource-group> <name>')
    .option('-g, --resource-group <resource-group>', $('the name of the resource group'))
    .option('-n, --name <name>', $('the name of the profile'))
    .option('-s, --subscription <subscription>', $('the subscription identifier'))
    .execute(function (resourceGroup, name, options, _) {
      resourceGroup = cli.interaction.promptIfNotGiven($('Resource group name: '), resourceGroup, _);
      name = cli.interaction.promptIfNotGiven($('Profile name: '), name, _);

      var trafficManagerProviderClient = getTrafficManagementClient(options);
      var trafficManager = new TrafficManager(cli, trafficManagerProviderClient);
      trafficManager.show(resourceGroup, name, options, _);
    });

  trafficManagerProfile.command('delete [resource-group] [name]')
    .description($('Delete a Traffic Manager profile'))
    .usage('[options] <resource-group> <name>')
    .option('-g, --resource-group <resource-group>', $('the name of the resource group'))
    .option('-n, --name <name>', $('the name of the profile'))
    .option('-q, --quiet', $('quiet mode, do not ask for delete confirmation'))
    .option('-s, --subscription <subscription>', $('the subscription identifier'))
    .execute(function (resourceGroup, name, options, _) {
      resourceGroup = cli.interaction.promptIfNotGiven($('Resource group name: '), resourceGroup, _);
      name = cli.interaction.promptIfNotGiven($('Profile name: '), name, _);

      var trafficManagerProviderClient = getTrafficManagementClient(options);
      var trafficManager = new TrafficManager(cli, trafficManagerProviderClient);
      trafficManager.delete(resourceGroup, name, options, _);
    });

  trafficManagerProfile.command('is-dns-available [resource-group] [relative-dns-name]')
    .description($('Checks whether the specified DNS prefix is available for creating a Traffic Manager profile'))
    .usage('[options] <resource-group> <relative-dns-name> ')
    .option('-g, --resource-group <resource-group>', $('the name of the resource group'))
    .option('-n, --relative-dns-name <relative-dns-name>', $('the relative DNS name to check for availability'))
    .option('-s, --subscription <subscription>', $('the subscription identifier'))
    .execute(function (resourceGroup, relativeDnsName, options, _) {
      resourceGroup = cli.interaction.promptIfNotGiven($('Resource group name: '), resourceGroup, _);
      relativeDnsName = cli.interaction.promptIfNotGiven($('Relative DNS name: '), relativeDnsName, _);

      var trafficManagerProviderClient = getTrafficManagementClient(options);
      var trafficManager = new TrafficManager(cli, trafficManagerProviderClient);
      trafficManager.checkDnsAvailability(resourceGroup, relativeDnsName, options, _);
    });

  var trafficManagerEndpoint = trafficManagerProfile.category('endpoint')
    .description($('Commands to manage Traffic Manager endpoints'));

  trafficManagerEndpoint.command('create [resource-group] [profile-name] [name]')
    .description($('Create an endpoint in Traffic Manager profile'))
    .usage('[options] <resource-group> <profile-name> <name> <endpoint-location>')
    .option('-g, --resource-group <resource-group>', $('the name of the resource group'))
    .option('-f, --profile-name <profile-name>', $('the profile name'))
    .option('-n, --name <name>', $('the name of the endpoint'))
    .option('-l, --endpoint-location <endpoint-location>', $('the location of the endpoint'))
    .option('-y, --type <type>', $('the endpoint type, valid values are:' +
    '\n       [externalEndpoint] externalEndpoint represents endpoint' +
    '\n       for a service with FQDN external to Azure' +
    '\n       e.g. foobar.contoso.com'))
    .option('-e, --target <target>', $('the domain name target of the endpoint,' +
    '\n       e.g. foobar.contoso.com'))
    .option('-u, --endpoint-status <endpoint-status>', util.format($('the endpoint status, valid values are:' +
    '\n       [%s] Default is %s'), constants.TM_VALID_ENDPOINT_STATUSES, constants.TM_VALID_ENDPOINT_STATUSES[0]))
    .option('-w, --weight <weight>', $('the endpoint weight used in the load balancing algorithm'))
    .option('-p, --priority <priority>', $('the endpoint priority used in the load balancing algorithm,' +
    '\n       valid range is [1, 1000]'))
    .option('-s, --subscription <subscription>', $('the subscription identifier'))
    .execute(function (resourceGroup, profileName, name, endpointLocation, options, _) {
      resourceGroup = cli.interaction.promptIfNotGiven($('Resource group name: '), resourceGroup, _);
      profileName = cli.interaction.promptIfNotGiven($('Profile name: '), profileName, _);
      name = cli.interaction.promptIfNotGiven($('Endpoint name: '), name, _);
      options.target = cli.interaction.promptIfNotGiven($('Endpoint target: '), options.target, _);
      options.location = endpointLocation;

      var trafficManagerProviderClient = getTrafficManagementClient(options);
      var trafficManager = new TrafficManager(cli, trafficManagerProviderClient);
      trafficManager.createEndpoint(resourceGroup, profileName, name, options, _);
    });

  trafficManagerEndpoint.command('set [resource-group] [profile-name] [name]')
    .description($('Set an endpoint in a Traffic Manager profile'))
    .usage('[options] <resource-group> <profile-name> <name>')
    .option('-g, --resource-group <resource-group>', $('the name of the resource group'))
    .option('-f, --profile-name <profile-name>', $('the profile name'))
    .option('-n, --name <name>', $('the name of the endpoint'))
    .option('-y, --type <type>', $('the endpoint type, valid values are:' +
    '\n       [externalEndpoint] externalEndpoint represents endpoint' +
    '\n       for a service with FQDN external to Azure' +
    '\n       e.g. foobar.contoso.com'))
    .option('-e, --target <target>', $('the domain name target of the endpoint,' +
    '\n       e.g. foobar.contoso.com'))
    .option('-u, --endpoint-status <endpoint-status>', util.format($('the endpoint status, valid values are:' +
    '\n       [%s] Default is %s'), constants.TM_VALID_ENDPOINT_STATUSES, constants.TM_VALID_ENDPOINT_STATUSES[0]))
    .option('-w, --weight <weight>', $('the endpoint weight used in the load balancing algorithm'))
    .option('-p, --priority <priority>', $('the endpoint priority used in the load balancing algorithm,' +
    '\n       valid range is [1, 1000]'))
    .option('-s, --subscription <subscription>', $('the subscription identifier'))
    .execute(function (resourceGroup, profileName, name, options, _) {
      resourceGroup = cli.interaction.promptIfNotGiven($('Resource group name: '), resourceGroup, _);
      profileName = cli.interaction.promptIfNotGiven($('Profile name: '), profileName, _);
      name = cli.interaction.promptIfNotGiven($('Endpoint name: '), name, _);

      var trafficManagerProviderClient = getTrafficManagementClient(options);
      var trafficManager = new TrafficManager(cli, trafficManagerProviderClient);
      trafficManager.setEndpoint(resourceGroup, profileName, name, options, _);
    });

  trafficManagerEndpoint.command('delete [resource-group] [profile-name] [name]')
    .description($('Delete an endpoint from a Traffic Manager profile'))
    .usage('[options] <resource-group> <profile-name> <name>')
    .option('-g, --resource-group <resource-group>', $('the name of the resource group'))
    .option('-f, --profile-name <profile-name>', $('the profile name'))
    .option('-n, --name <name>', $('the name of the endpoint'))
    .option('-q, --quiet', $('quiet mode, do not ask for delete confirmation'))
    .option('-s, --subscription <subscription>', $('the subscription identifier'))
    .execute(function (resourceGroup, profileName, name, options, _) {
      resourceGroup = cli.interaction.promptIfNotGiven($('Resource group name: '), resourceGroup, _);
      profileName = cli.interaction.promptIfNotGiven($('Profile name: '), profileName, _);
      name = cli.interaction.promptIfNotGiven($('Endpoint name: '), name, _);

      var trafficManagerProviderClient = getTrafficManagementClient(options);
      var trafficManager = new TrafficManager(cli, trafficManagerProviderClient);
      trafficManager.deleteEndpoint(resourceGroup, profileName, name, options, _);
    });

  var routeTable = network.category('route-table')
    .description($('Commands to manage Route Table'));

  routeTable.command('create [resource-group] [name] [location]')
    .description($('Create a Route Table'))
    .usage('[options] <resource-group> <name> <location>')
    .option('-g, --resource-group <resource-group>', $('the name of the resource group'))
    .option('-n, --name <name>', $('the name of the Route Table'))
    .option('-l, --location <location>', $('the location, this must be same as the location of the virtual network containing the subnet(s) on which this Route Table needs to be applied'))
    .option('-t, --tags <tags>', $('the list of tags.' +
    '\n     Can be multiple. In the format of "name=value".' +
    '\n     Name is required and value is optional. For example, -t "tag1=value1;tag2"'))
    .option('-s, --subscription <subscription>', $('the subscription identifier'))
    .execute(function (resourceGroup, name, location, options, _) {
      resourceGroup = cli.interaction.promptIfNotGiven($('Resource group name: '), resourceGroup, _);
      name = cli.interaction.promptIfNotGiven($('Route Table name: '), name, _);
      location = cli.interaction.promptIfNotGiven($('Location: '), location, _);

      var networkResourceProviderClient = getNetworkResourceProviderClient(options);
      var routeTable = new RouteTable(cli, networkResourceProviderClient);
      routeTable.create(resourceGroup, name, location, options, _);
    });

  routeTable.command('show [resource-group] [name]')
    .description($('Get a Route Table'))
    .usage('[options] <resource-group> <name>')
    .option('-g, --resource-group <resource-group>', $('the name of the resource group'))
    .option('-n, --name <name>', $('the name of the Route Table'))
    .option('-s, --subscription <subscription>', $('the subscription identifier'))
    .execute(function (resourceGroup, name, options, _) {
      resourceGroup = cli.interaction.promptIfNotGiven($('Resource group name: '), resourceGroup, _);
      name = cli.interaction.promptIfNotGiven($('Route Table name: '), name, _);

      var networkResourceProviderClient = getNetworkResourceProviderClient(options);
      var routeTable = new RouteTable(cli, networkResourceProviderClient);
      routeTable.show(resourceGroup, name, options, _);
    });

  routeTable.command('list [resource-group]')
    .description($('Get all Route Tables'))
    .usage('[options] <resource-group>')
    .option('-g, --resource-group <resource-group>', $('the name of the resource group'))
    .option('-s, --subscription <subscription>', $('the subscription identifier'))
    .execute(function (resourceGroup, options, _) {
      resourceGroup = cli.interaction.promptIfNotGiven($('Resource group name: '), resourceGroup, _);

      var networkResourceProviderClient = getNetworkResourceProviderClient(options);
      var routeTable = new RouteTable(cli, networkResourceProviderClient);
      routeTable.list(resourceGroup, options, _);
    });

  routeTable.command('delete [resource-group] [name]')
    .description($('Delete a Route Table'))
    .usage('[options] <resource-group> <name>')
    .option('-g, --resource-group <resource-group>', $('the name of the resource group'))
    .option('-n, --name <name>', $('the name of the Route Table'))
    .option('-q, --quiet', $('quiet mode, do not ask for delete confirmation'))
    .option('-s, --subscription <subscription>', $('the subscription identifier'))
    .execute(function (resourceGroup, name, options, _) {
      resourceGroup = cli.interaction.promptIfNotGiven($('Resource group name: '), resourceGroup, _);
      name = cli.interaction.promptIfNotGiven($('Route Table name: '), name, _);

      var networkResourceProviderClient = getNetworkResourceProviderClient(options);
      var routeTable = new RouteTable(cli, networkResourceProviderClient);
      routeTable.delete(resourceGroup, name, options, _);
    });

  var route = routeTable.category('route')
    .description($('Commands to manage Route Table routes'));

  route.command('create [resource-group] [route-table-name] [name] [address-prefix] [next-hop-type]')
    .description($('Create route in a Route Table'))
    .usage('[options] <resource-group> <route-table-name> <name> <address-prefix> <next-hop-type>')
    .option('-g, --resource-group <resource-group>', $('the name of the resource group'))
    .option('-r, --route-table-name <route-table-name>', $('the name of the Route Table'))
    .option('-n, --name <name>', $('the name of the route'))
    .option('-a, --address-prefix <address-prefix>', $('the route address prefix e.g. 0.0.0.0/0'))
    .option('-y, --next-hop-type <next-hop-type>', util.format($('the route next hop type, valid values are:' +
    '\n       [%s]'), constants.route.nextHopType))
    .option('-p, --next-hop-ip-address <next-hop-ip-address>', $('the route next hop ip addresses, this parameter is valid' +
    '\n       only for next hop type VirtualAppliance'))
    .option('-s, --subscription <subscription>', $('the subscription identifier'))
    .execute(function (resourceGroup, routeTableName, name, addressPrefix, nextHopType, options, _) {
      resourceGroup = cli.interaction.promptIfNotGiven($('Resource group name: '), resourceGroup, _);
      routeTableName = cli.interaction.promptIfNotGiven($('Route Table name: '), routeTableName, _);
      name = cli.interaction.promptIfNotGiven($('Route name: '), name, _);
      options.addressPrefix = cli.interaction.promptIfNotGiven($('Address prefix: '), addressPrefix, _);
      options.nextHopType = cli.interaction.promptIfNotGiven($('Next hop type: '), nextHopType, _);

      var networkResourceProviderClient = getNetworkResourceProviderClient(options);
      var routeTable = new RouteTable(cli, networkResourceProviderClient);
      routeTable.createRoute(resourceGroup, routeTableName, name, options, _);
    });

  route.command('set [resource-group] [route-table-name] [name]')
    .description($('Set route in a Route Table'))
    .usage('[options] <resource-group> <route-table-name> <name>')
    .option('-g, --resource-group <resource-group>', $('the name of the resource group'))
    .option('-r, --route-table-name <route-table-name>', $('the name of the Route Table'))
    .option('-n, --name <name>', $('the name of the route'))
    .option('-a, --address-prefix <address-prefix>', $('the route address prefix e.g. 0.0.0.0/0'))
    .option('-y, --next-hop-type <next-hop-type>', util.format($('the route next hop type, valid values are:' +
    '\n       [%s]'), constants.route.nextHopType))
    .option('-p, --next-hop-ip-address <next-hop-ip-address>', $('the route next hop ip addresses, this parameter is valid' +
    '\n       only for next hop type VirualAppliance'))
    .option('-s, --subscription <subscription>', $('the subscription identifier'))
    .execute(function (resourceGroup, routeTableName, name, options, _) {
      resourceGroup = cli.interaction.promptIfNotGiven($('Resource group name: '), resourceGroup, _);
      routeTableName = cli.interaction.promptIfNotGiven($('Route Table name: '), routeTableName, _);
      name = cli.interaction.promptIfNotGiven($('Route name: '), name, _);

      var networkResourceProviderClient = getNetworkResourceProviderClient(options);
      var routeTable = new RouteTable(cli, networkResourceProviderClient);
      routeTable.setRoute(resourceGroup, routeTableName, name, options, _);
    });

  route.command('list [resource-group] [route-table-name]')
    .description($('List all routes in a Route Table'))
    .usage('[options] <resource-group> <route-table-name>')
    .option('-g, --resource-group <resource-group>', $('the name of the resource group'))
    .option('-r, --route-table-name <route-table-name>', $('the name of the Route Table'))
    .option('-s, --subscription <subscription>', $('the subscription identifier'))
    .execute(function (resourceGroup, routeTableName, options, _) {
      resourceGroup = cli.interaction.promptIfNotGiven($('Resource group name: '), resourceGroup, _);
      routeTableName = cli.interaction.promptIfNotGiven($('Route Table name: '), routeTableName, _);

      var networkResourceProviderClient = getNetworkResourceProviderClient(options);
      var routeTable = new RouteTable(cli, networkResourceProviderClient);
      routeTable.listRoutes(resourceGroup, routeTableName, options, _);
    });

  route.command('show [resource-group] [route-table-name] [name]')
    .description($('Show details about route in a Route Table'))
    .usage('[options] <resource-group> <route-table-name> <name>')
    .option('-g, --resource-group <resource-group>', $('the name of the resource group'))
    .option('-r, --route-table-name <route-table-name>', $('the name of the Route Table'))
    .option('-n, --name <name>', $('the name of the route'))
    .option('-s, --subscription <subscription>', $('the subscription identifier'))
    .execute(function (resourceGroup, routeTableName, name, options, _) {
      resourceGroup = cli.interaction.promptIfNotGiven($('Resource group name: '), resourceGroup, _);
      routeTableName = cli.interaction.promptIfNotGiven($('Route Table name: '), routeTableName, _);
      name = cli.interaction.promptIfNotGiven($('Route name: '), name, _);

      var networkResourceProviderClient = getNetworkResourceProviderClient(options);
      var routeTable = new RouteTable(cli, networkResourceProviderClient);
      routeTable.showRoute(resourceGroup, routeTableName, name, options, _);
    });

  route.command('delete [resource-group] [route-table-name] [name]')
    .description($('Delete route from a Route Table'))
    .usage('[options] <resource-group> <route-table-name> <name>')
    .option('-g, --resource-group <resource-group>', $('the name of the resource group'))
    .option('-r, --route-table-name <route-table-name>', $('the name of the Route Table'))
    .option('-n, --name <name>', $('the name of the route'))
    .option('-q, --quiet', $('quiet mode, do not ask for delete confirmation'))
    .option('-s, --subscription <subscription>', $('the subscription identifier'))
    .execute(function (resourceGroup, routeTableName, name, options, _) {
      resourceGroup = cli.interaction.promptIfNotGiven($('Resource group name: '), resourceGroup, _);
      routeTableName = cli.interaction.promptIfNotGiven($('Route Table name: '), routeTableName, _);
      name = cli.interaction.promptIfNotGiven($('Route name: '), name, _);

      var networkResourceProviderClient = getNetworkResourceProviderClient(options);
      var routeTable = new RouteTable(cli, networkResourceProviderClient);
      routeTable.deleteRoute(resourceGroup, routeTableName, name, options, _);
    });

  var gateway = network.category('gateway')
    .description($('Commands to manage Gateways'));

  var localGateway = gateway.category('local-network')
    .description($('Commands to manage Local Network Gateways'));

  localGateway.command('create [resource-group] [name] [location]')
    .description($('Create a local network gateway'))
    .usage('[options] <resource-group> <name> <location>')
    .option('-g, --resource-group <resource-group>', $('the name of the resource group'))
    .option('-n, --name <name>', $('the name of the local network'))
    .option('-a, --address-space <address-space>', $('the local network site address space'))
    .option('-i, --ip-address <ip-address>', $('the IP address of the local network site'))
    .option('-l, --location <location>', $('the location'))
    .option('-s, --subscription <subscription>', $('the subscription identifier'))
    .option('-t, --tags <tags>', $('the tags set on this local network gateway.' +
    '\n   Can be multiple, in the format of "name=value".' +
    '\n   Name is required and value is optional.' +
    '\n   For example, -t tag1=value1;tag2'))
    .execute(function (resourceGroup, name, location, options, _) {
      resourceGroup = cli.interaction.promptIfNotGiven($('Resource group name: '), resourceGroup, _);
      name = cli.interaction.promptIfNotGiven($('Local network name: '), name, _);
      options.location = cli.interaction.promptIfNotGiven($('Location: '), location, _);
      options.addressSpace = cli.interaction.promptIfNotGiven($('Address space: '), options.addressSpace, _);
      options.ipAddress = cli.interaction.promptIfNotGiven($('IP address: '), options.ipAddress, _);

      var networkResourceProviderClient = getNetworkResourceProviderClient(options);
      var localNetwork = new LocalNetworkGateway(cli, networkResourceProviderClient);
      localNetwork.create(resourceGroup, name, options, _);
    });

  localGateway.command('set [resource-group] [name]')
    .description($('Set a local network gateway'))
    .usage('[options] <resource-group> <name>')
    .option('-g, --resource-group <resource-group>', $('the name of the resource group'))
    .option('-n, --name <name>', $('the name of the local network'))
    .option('-a, --address-space <address-space>', $('the local network site address space'))
    .option('-t, --tags <tags>', $('the tags set on this local network gateway.' +
    '\n     Can be multiple. In the format of "name=value".' +
    '\n     Name is required and value is optional. For example, -t "tag1=value1;tag2".' +
    '\n     Existing tag values will be replaced by the values specified.'))
    .option('--no-tags', $('remove all existing tags'))
    .option('-s, --subscription <subscription>', $('the subscription identifier'))
    .execute(function (resourceGroup, name, options, _) {
      resourceGroup = cli.interaction.promptIfNotGiven($('Resource group name: '), resourceGroup, _);
      name = cli.interaction.promptIfNotGiven($('Local network name: '), name, _);

      var networkResourceProviderClient = getNetworkResourceProviderClient(options);
      var localNetwork = new LocalNetworkGateway(cli, networkResourceProviderClient);
      localNetwork.set(resourceGroup, name, options, _);
    });

  localGateway.command('list [resource-group]')
    .usage('[options] <resource-group>')
    .description($('Get all local networks gateways'))
    .option('-g, --resource-group <resource-group>', $('the name of the resource group'))
    .option('-s, --subscription <subscription>', $('the subscription identifier'))
    .execute(function (resourceGroup, options, _) {
      resourceGroup = cli.interaction.promptIfNotGiven($('Resource group name: '), resourceGroup, _);

      var networkResourceProviderClient = getNetworkResourceProviderClient(options);
      var localNetwork = new LocalNetworkGateway(cli, networkResourceProviderClient);
      localNetwork.list(resourceGroup, options, _);
    });

  localGateway.command('show [resource-group] [name]')
    .usage('[options] <resource-group> <name>')
    .description($('Get a local network gateway'))
    .option('-g, --resource-group <resource-group>', $('the name of the resource group'))
    .option('-n, --name <name>', $('the name of the local network'))
    .option('-s, --subscription <id>', $('the subscription id'))
    .execute(function (resourceGroup, name, options, _) {
      resourceGroup = cli.interaction.promptIfNotGiven($('Resource group name: '), resourceGroup, _);
      name = cli.interaction.promptIfNotGiven($('Local network name: '), name, _);

      var networkResourceProviderClient = getNetworkResourceProviderClient(options);
      var localNetwork = new LocalNetworkGateway(cli, networkResourceProviderClient);
      localNetwork.show(resourceGroup, name, options, _);
    });

  localGateway.command('delete [resource-group] [name]')
    .usage('[options] <resource-group> <name>')
    .description($('Delete a local network gateway'))
    .option('-g, --resource-group <resource-group>', $('the name of the resource group'))
    .option('-n, --name <name>', $('the name of the local network'))
    .option('-q, --quiet', $('quiet mode, do not ask for delete confirmation'))
    .option('-s, --subscription <id>', $('the subscription id'))
    .execute(function (resourceGroup, name, options, _) {
      resourceGroup = cli.interaction.promptIfNotGiven($('Resource group name: '), resourceGroup, _);
      name = cli.interaction.promptIfNotGiven($('Local network name: '), name, _);

      var networkResourceProviderClient = getNetworkResourceProviderClient(options);
      var localNetwork = new LocalNetworkGateway(cli, networkResourceProviderClient);
      localNetwork.delete(resourceGroup, name, options, _);
    });

  var vnetGateway = gateway.category('vnet')
    .description($('Commands to manage Virtual Network Gateways'));

  vnetGateway.command('create [resource-group] [name] [location]')
    .description($('Create a virtual network gateway'))
    .usage('[options] <resource-group> <name> <location>')
    .option('-g, --resource-group <resource-group>', $('the name of the resource group'))
    .option('-n, --name <name>', $('the name of the virtual network gateway'))
    .option('-l, --location <location>', $('the location'))
    .option('-y, --type <type>', util.format($('the gateway type' +
    '\n   Valid values are [%s]' +
    '\n   Default is RouteBased'), constants.vpnGateway.type))
    .option('-u, --public-ip-id <public-ip-id>', $('the public ip identifier.' +
    '\n     e.g. /subscriptions/<subscription-id>/resourceGroups/<resource-group-name>/providers/Microsoft.Network/publicIPAddresses/<public-ip-name>'))
    .option('-p, --public-ip-name <public-ip-name>', $('the public ip name. This public ip must exists in the same resource group as the vnet gateway. Please use public-ip-id if that is not the case.'))
    .option('-f, --subnet-id <subnet-id>', $('the subnet identifier.' +
    '\n     e.g. /subscriptions/<subscription-id>/resourceGroups/<resource-group-name>/providers/Microsoft.Network/virtualNetworks/MyTestNetwork/subnets/<subnet-name>'))
    .option('-m, --vnet-name <vnet-name>', $('the virtual network name. This virtual network must exists in the same resource group as the vnet gateway. Please use sunet-id if that is not the case.'))
    .option('-e, --subnet-name <subnet-name>', $('the subnet name'))
    .option('-a, --private-ip-address <private-ip-address>', $('the private ip address'))
    .option('-b, --enable-bgp <enable-bgp>', $('enables BGP flag' +
    '\n   Valid values are [True, False]' +
    '\n   Default is True'))
    .option('-t, --tags <tags>', $('the tags set on this virtual network gateway.' +
    '\n   Can be multiple, in the format of "name=value".' +
    '\n   Name is required and value is optional.' +
    '\n   For example, -t tag1=value1;tag2'))
    .option('-s, --subscription <subscription>', $('the subscription identifier'))
    .execute(function (resourceGroup, name, location, options, _) {
      resourceGroup = cli.interaction.promptIfNotGiven($('Resource group name: '), resourceGroup, _);
      name = cli.interaction.promptIfNotGiven($('Virtual network gateway name: '), name, _);
      options.location = cli.interaction.promptIfNotGiven($('Location: '), location, _);
      options.privateIpAddress = cli.interaction.promptIfNotGiven($('Private IP address: '), options.privateIpAddress, _);

      if (!options.publicIpId && !options.publicIpName) {
        options.publicIpName = cli.interaction.prompt($('Public IP name: '), _);
      }

      if (!options.subnetId && (!options.vnetName || !options.subnetName)) {
        options.vnetName = cli.interaction.prompt($('Virtual network name: '), _);
        options.subnetName = cli.interaction.prompt($('Subnet name: '), _);
      }

      var networkResourceProviderClient = getNetworkResourceProviderClient(options);
      var vnetGateway = new VirtualNetworkGateway(cli, networkResourceProviderClient);
      vnetGateway.create(resourceGroup, name, options, _);
    });

  vnetGateway.command('set [resource-group] [name]')
    .description($('Set a virtual network gateway'))
    .usage('[options] <resource-group> <name>')
    .option('-g, --resource-group <resource-group>', $('the name of the resource group'))
    .option('-n, --name <name>', $('the name of the virtual network gateway'))
    .option('-t, --tags <tags>', $('the tags set on this virtual network gateway.' +
    '\n     Can be multiple. In the format of "name=value".' +
    '\n     Name is required and value is optional. For example, -t "tag1=value1;tag2".' +
    '\n     Existing tag values will be replaced by the values specified.'))
    .option('--no-tags', $('remove all existing tags'))
    .option('-s, --subscription <subscription>', $('the subscription identifier'))
    .execute(function (resourceGroup, name, options, _) {
      resourceGroup = cli.interaction.promptIfNotGiven($('Resource group name: '), resourceGroup, _);
      name = cli.interaction.promptIfNotGiven($('Virtual network gateway name: '), name, _);

      var networkResourceProviderClient = getNetworkResourceProviderClient(options);
      var vnetGateway = new VirtualNetworkGateway(cli, networkResourceProviderClient);
      vnetGateway.set(resourceGroup, name, options, _);
    });

  vnetGateway.command('list [resource-group]')
    .description($('List virtual network gateways'))
    .usage('[options] <resource-group>')
    .option('-g, --resource-group <resource-group>', $('the name of the resource group'))
    .option('-s, --subscription <subscription>', $('the subscription identifier'))
    .execute(function (resourceGroup, options, _) {
      resourceGroup = cli.interaction.promptIfNotGiven($('Resource group name: '), resourceGroup, _);

      var networkResourceProviderClient = getNetworkResourceProviderClient(options);
      var vnetGateway = new VirtualNetworkGateway(cli, networkResourceProviderClient);
      vnetGateway.list(resourceGroup, options, _);
    });

  vnetGateway.command('show [resource-group] [name]')
    .description($('Get a virtual network gateway'))
    .usage('[options] <resource-group> <name>')
    .option('-g, --resource-group <resource-group>', $('the name of the resource group'))
    .option('-n, --name <name>', $('the name of the virtual network gateway'))
    .option('-s, --subscription <subscription>', $('the subscription identifier'))
    .execute(function (resourceGroup, name, options, _) {
      resourceGroup = cli.interaction.promptIfNotGiven($('Resource group name: '), resourceGroup, _);
      name = cli.interaction.promptIfNotGiven($('Virtual network gateway name: '), name, _);

      var networkResourceProviderClient = getNetworkResourceProviderClient(options);
      var vnetGateway = new VirtualNetworkGateway(cli, networkResourceProviderClient);
      vnetGateway.show(resourceGroup, name, options, _);
    });

  vnetGateway.command('delete [resource-group] [name]')
    .description($('Delete a virtual network gateway'))
    .usage('[options] <resource-group> <name>')
    .option('-g, --resource-group <resource-group>', $('the name of the resource group'))
    .option('-n, --name <name>', $('the name of the virtual network gateway'))
    .option('-q, --quiet', $('quiet mode, do not ask for delete confirmation'))
    .option('-s, --subscription <subscription>', $('the subscription identifier'))
    .execute(function (resourceGroup, name, options, _) {
      resourceGroup = cli.interaction.promptIfNotGiven($('Resource group name: '), resourceGroup, _);
      name = cli.interaction.promptIfNotGiven($('Virtual network gateway name: '), name, _);

      var networkResourceProviderClient = getNetworkResourceProviderClient(options);
      var vnetGateway = new VirtualNetworkGateway(cli, networkResourceProviderClient);
      vnetGateway.delete(resourceGroup, name, options, _);
    });

<<<<<<< HEAD
  var appGateway = network.category('application-gateway')
    .description($('Commands to manage Application gateways'));

  appGateway.command('create [resource-group] [name] [location]')
    .description($('Create an Application Gateway'))
    .usage('[options] <resource-group> <name> <location>')
    .option('-g, --resource-group <resource-group>', $('the name of the resource group'))
    .option('-n, --name <name>', $('the name of the Application Gateway'))
    .option('-l, --location <location>', $('the location'))
    .option('-e, --vnet-name <vnet-name>', $('the name of the virtual network Application Gateway should be deployed in'))
    .option('-m, --subnet-name <subnet-name>', $('the name of subnet in the virtual network identified by --vnet-name'))
    .option('-C, --cert-file <cert-file>', $('the path to the certificate'))
    .option('-x, --cert-password <cert-password>', $('the certificate password'))
    .option('-r, --servers <servers>', $('comma separated list of IP addresses or DNS names corresponding to backend servers'))
    .option('-c, --http-settings-protocol <http-settings-protocol>', util.format($('the HTTP settings protocol, valid value is "%s"'),
      constants.appGateway.settings.protocol))
    .option('-o, --http-settings-port <http-settings-port>', util.format($('the HTTP settings port, valid range is'),
      utils.toRange(constants.appGateway.settings.port)))
    .option('-f, --http-settings-cookie-based-affinity <http-settings-cookie-based-affinity>', util.format($('Enable or disable HTTP settings cookie based affinity, valid values are' +
      '\n     [%s],' +
      '\n     default value is "%s"'), constants.appGateway.settings.affinity, constants.appGateway.settings.affinity[0]))
    .option('-j, --frontend-port <frontend-port>', util.format($('the frontend port value, valid range is'),
      utils.toRange(constants.appGateway.settings.port)))
    .option('-k, --public-ip-name <public-ip-name>', $('the name of the public ip'))
    .option('-t, --routing-rule-type <routing-rule-type>', $('the request routing rule type, default is "Basic"'))
    .option('-a, --sku-name <sku-name>', $('the name of the sku'))
    .option('-t, --sku-tier <sku-tier>', $('the sku tier'))
    .option('-z, --capacity <capacity>', util.format($('application gateway instance count in range \[%s\]. Default value is %s.'),
      constants.appGateway.sku.capacity, constants.appGateway.sku.capacity[0]))
    .option('-d, --description <description>', $('the description for the Application Gateway'))
    .option('-s, --subscription <subscription>', $('the subscription identifier'))
    .execute(function (resourceGroup, name, location, options, _) {
      resourceGroup = cli.interaction.promptIfNotGiven($('Resource group name: '), resourceGroup, _);
      name = cli.interaction.promptIfNotGiven($('Application Gateway name: '), name, _);
      location = cli.interaction.promptIfNotGiven($('Location: '), location, _);
      options.vnetName = cli.interaction.promptIfNotGiven($('Virtual network name: '), options.vnetName, _);
      options.subnetName = cli.interaction.promptIfNotGiven($('Comma separated subnet names: '), options.subnetName, _);
      options.servers = cli.interaction.promptIfNotGiven($('Comma separated backend server IPs: '), options.servers, _);

      if (options.httpSettingsProtocol === 'https' || options.certFile) {
        options.certFile = cli.interaction.promptIfNotGiven($('SSL certificate full path: '), options.certFile, _);
        options.password = cli.interaction.promptIfNotGiven($('SSL certificate password: '), options.password, _);
      }

      var networkManagementClient = getNetworkResourceProviderClient(options);
      var appGateway = new AppGateway(cli, networkManagementClient);
      appGateway.create(resourceGroup, name, location, options, _);
    });

  appGateway.command('set [resource-group] [name]')
    .description($('Set an Application Gateway'))
    .usage('[options] <resource-group> <name>')
    .option('-g, --resource-group <resource-group>', $('the name of the resource group'))
    .option('-n, --name <name>', $('the name of the Application Gateway'))
    .option('-l, --sku-name <sku-name>', $('the name of the sku'))
    .option('-t, --sku-tier <sku-tier>', $('the sku tier'))
    .option('-z, --capacity <capacity>', util.format($('application gateway instance count in range \[%s\]. Default value is %s.'),
      constants.appGateway.sku.capacity, constants.appGateway.sku.capacity[0]))
    .option('-d, --description <description>', $('the description for the Application Gateway'))
    .option('-s, --subscription <subscription>', $('the subscription identifier'))
    .execute(function (resourceGroup, name, options, _) {
      resourceGroup = cli.interaction.promptIfNotGiven($('Resource group name: '), resourceGroup, _);
      name = cli.interaction.promptIfNotGiven($('Application Gateway name: '), name, _);

      var networkManagementClient = getNetworkResourceProviderClient(options);
      var appGateway = new AppGateway(cli, networkManagementClient);
      appGateway.set(resourceGroup, name, options, _);
    });

  appGateway.command('list-all')
    .description($('List subscription application gateways'))
    .usage('[options]')
    .option('-s, --subscription <subscription>', $('the subscription identifier'))
    .execute(function (options, _) {
      var networkResourceProviderClient = getNetworkResourceProviderClient(options);
      var appGateway = new AppGateway(cli, networkResourceProviderClient);
      appGateway.listAll(_);
    });

  appGateway.command('list [resource-group]')
    .description($('List resource group application gateways'))
    .usage('[options] <resource-group>')
    .option('-g, --resource-group <resource-group>', $('the name of the resource group'))
    .option('-s, --subscription <subscription>', $('the subscription identifier'))
    .execute(function (resourceGroup, name, options, _) {
      resourceGroup = cli.interaction.promptIfNotGiven($('Resource group name: '), resourceGroup, _);

      var networkResourceProviderClient = getNetworkResourceProviderClient(options);
      var appGateway = new AppGateway(cli, networkResourceProviderClient);
      appGateway.list(resourceGroup, options, _);
    });

  appGateway.command('show [resource-group] [name]')
    .description($('List application gateways'))
    .usage('[options] <resource-group> <name>')
    .option('-g, --resource-group <resource-group>', $('the name of the resource group'))
    .option('-n, --name <name>', $('the name of the application gateway'))
    .option('-s, --subscription <subscription>', $('the subscription identifier'))
    .execute(function (resourceGroup, name, options, _) {
      resourceGroup = cli.interaction.promptIfNotGiven($('Resource group name: '), resourceGroup, _);
      name = cli.interaction.promptIfNotGiven($('Application gateway name: '), name, _);

      var networkResourceProviderClient = getNetworkResourceProviderClient(options);
      var appGateway = new AppGateway(cli, networkResourceProviderClient);
      appGateway.show(resourceGroup, name, options, _);
    });

  appGateway.command('delete [resource-group] [name]')
    .description($('Delete application gateways'))
    .usage('[options] <resource-group> <name>')
    .option('-g, --resource-group <resource-group>', $('the name of the resource group'))
    .option('-n, --name <name>', $('the name of the application gateway'))
    .option('-q, --quiet', $('quiet mode, do not ask for unregister confirmation'))
    .option('-s, --subscription <subscription>', $('the subscription identifier'))
    .execute(function (resourceGroup, name, options, _) {
      resourceGroup = cli.interaction.promptIfNotGiven($('Resource group name: '), resourceGroup, _);
      name = cli.interaction.promptIfNotGiven($('Application gateway name: '), name, _);

      var networkResourceProviderClient = getNetworkResourceProviderClient(options);
      var appGateway = new AppGateway(cli, networkResourceProviderClient);
      appGateway.delete(resourceGroup, name, options, _);
    });

  appGateway.command('start [resource-group] [name]')
    .description($('Start application gateways'))
    .usage('[options] <resource-group> <name>')
    .option('-g, --resource-group <resource-group>', $('the name of the resource group'))
    .option('-n, --name <name>', $('the name of the application gateway'))
    .option('-s, --subscription <subscription>', $('the subscription identifier'))
    .execute(function (resourceGroup, name, options, _) {
      resourceGroup = cli.interaction.promptIfNotGiven($('Resource group name: '), resourceGroup, _);
      name = cli.interaction.promptIfNotGiven($('Application gateway name: '), name, _);

      var networkResourceProviderClient = getNetworkResourceProviderClient(options);
      var appGateway = new AppGateway(cli, networkResourceProviderClient);
      appGateway.start(resourceGroup, name, options, _);
    });

  appGateway.command('stop [resource-group] [name]')
    .description($('Stop application gateways'))
    .usage('[options] <resource-group> <name>')
    .option('-g, --resource-group <resource-group>', $('the name of the resource group'))
    .option('-n, --name <name>', $('the name of the application gateway'))
    .option('-s, --subscription <subscription>', $('the subscription identifier'))
    .execute(function (resourceGroup, name, options, _) {
      resourceGroup = cli.interaction.promptIfNotGiven($('Resource group name: '), resourceGroup, _);
      name = cli.interaction.promptIfNotGiven($('Application gateway name: '), name, _);

      var networkResourceProviderClient = getNetworkResourceProviderClient(options);
      var appGateway = new AppGateway(cli, networkResourceProviderClient);
      appGateway.stop(resourceGroup, name, options, _);
    });

  var appGatewaySslCert = appGateway.category('ssl-cert')
    .description($('Commands to manage Application Gateway SSL certificates'));

  appGatewaySslCert.command('add [resource-group] [gateway-name] [name]')
    .description($('Add Application Gateway SSL certificate'))
    .usage('[options] <resource-group> <gateway-name> <name>')
    .option('-g, --resource-group <resource-group>', $('the name of the resource group'))
    .option('-n, --gateway-name <gateway-name>', $('the name of the Application Gateway'))
    .option('-c, --name <name>', $('the name of the certificate'))
    .option('-f, --cert-file <cert-file>', $('the path to the certificate'))
    .option('-p, --password <password>', $('the certificate password'))
    .option('-s, --subscription <subscription>', $('the subscription identifier'))
    .execute(function (resourceGroup, gatewayName, name, options, _) {
      resourceGroup = cli.interaction.promptIfNotGiven($('Resource group name: '), resourceGroup, _);
      gatewayName = cli.interaction.promptIfNotGiven($('Application Gateway name: '), gatewayName, _);
      name = cli.interaction.promptIfNotGiven($('Certificate name: '), name, _);
      options.certFile = cli.interaction.promptIfNotGiven($('Certificate file path: '), options.certFile, _);
      options.password = cli.interaction.promptIfNotGiven($('Certificate password: '), options.password, _);

      var networkResourceProviderClient = getNetworkResourceProviderClient(options);
      var appGateway = new AppGateway(cli, networkResourceProviderClient);
      appGateway.addSsl(resourceGroup, gatewayName, name, options, _);
    });

  appGatewaySslCert.command('remove [resource-group] [gateway-name] [name]')
    .description($('Remove Application Gateway SSL certificate'))
    .usage('[options] <resource-group> <gateway-name> <name>')
    .option('-g, --resource-group <resource-group>', $('the name of the resource group'))
    .option('-n, --gateway-name <gateway-name>', $('the name of the Application Gateway'))
    .option('-c, --name <name>', $('the name of the certificate'))
    .option('-q, --quiet', $('quiet mode, do not ask for delete confirmation'))
    .option('-s, --subscription <subscription>', $('the subscription identifier'))
    .execute(function (resourceGroup, gatewayName, name, options, _) {
      resourceGroup = cli.interaction.promptIfNotGiven($('Resource group name: '), resourceGroup, _);
      gatewayName = cli.interaction.promptIfNotGiven($('Application Gateway name: '), gatewayName, _);
      name = cli.interaction.promptIfNotGiven($('Certificate name: '), name, _);

      var networkResourceProviderClient = getNetworkResourceProviderClient(options);
      var appGateway = new AppGateway(cli, networkResourceProviderClient);
      appGateway.removeSsl(resourceGroup, gatewayName, name, options, _);
    });

  var appGatewayIpConfig = appGateway.category('ip-config')
    .description('Commands to manage Application Gateway ip config');

  appGatewayIpConfig.command('set [resource-group] [gateway-name] [name]')
    .description($('Add an ip config to an Application Gateway'))
    .usage('[options] <resource-group> <gateway-name> <name>')
    .option('-g, --resource-group <resource-group>', $('the name of the resource group'))
    .option('-w, --gateway-name <gateway-name>', $('the name of the Application Gateway'))
    .option('-n, --name <name>', $('the name of the application gateway ip config'))
    .option('-e, --vnet-name <vnet-name>', $('the name of the virtual network'))
    .option('-u, --subnet-name <subnet-name>', $('the name of the subnet'))
    .option('-s, --subscription <subscription>', $('the subscription identifier'))
    .execute(function (resourceGroup, gatewayName, name, options, _) {
      resourceGroup = cli.interaction.promptIfNotGiven($('Resource group name: '), resourceGroup, _);
      gatewayName = cli.interaction.promptIfNotGiven($('Application Gateway name: '), gatewayName, _);
      name = cli.interaction.promptIfNotGiven($('Ip config name: '), name, _);

      var networkManagementClient = getNetworkResourceProviderClient(options);
      var appGateway = new AppGateway(cli, networkManagementClient);
      appGateway.setIpConfig(resourceGroup, gatewayName, name, options, _);
    });

  var appGatewayFrontendIp = appGateway.category('frontend-ip')
    .description($('Commands to manage Application Gateway frontend ip'));

  appGatewayFrontendIp.command('add [resource-group] [gateway-name] [name]')
    .description($('Add a frontend ip configuration to an Application Gateway'))
    .usage('[options] <resource-group> <gateway-name> <name>')
    .option('-g, --resource-group <resource-group>', $('the name of the resource group'))
    .option('-w, --gateway-name <gateway-name>', $('the name of the Application Gateway'))
    .option('-n, --name <name>', $('the name of the frontend IP address name'))
    .option('-e, --vnet-name <vnet-name>', $('the name of the virtual network'))
    .option('-u, --subnet-name <subnet-name>', $('the name of the subnet'))
    .option('-i, --subnet-id <subnet-id>', $('the id of the subnet'))
    .option('-a, --static-ip-address <static-ip-address>', $('the static IP address name'))
    .option('-p, --public-ip-name <public-ip-name>', $('the name of the public ip name'))
    .option('-s, --subscription <subscription>', $('the subscription identifier'))
    .execute(function (resourceGroup, gatewayName, name, options, _) {
      resourceGroup = cli.interaction.promptIfNotGiven($('Resource group name: '), resourceGroup, _);
      gatewayName = cli.interaction.promptIfNotGiven($('Application Gateway name: '), gatewayName, _);
      name = cli.interaction.promptIfNotGiven($('Frontend IP name: '), name, _);

      if (options.vnetName || options.subnetName) {
        options.vnetName = cli.interaction.promptIfNotGiven($('Virtual network name: '), options.vnetName, _);
        options.subnetName = cli.interaction.promptIfNotGiven($('Subnet name: '), options.subnetName, _);
      } else {
        if(!options.subnetId) {
          options.publicIpName = cli.interaction.promptIfNotGiven($('Public IP name: '), options.publicIpName, _);
        }
      }

      var networkManagementClient = getNetworkResourceProviderClient(options);
      var appGateway = new AppGateway(cli, networkManagementClient);
      appGateway.addFrontendIp(resourceGroup, gatewayName, name, options, _);
    });

  appGatewayFrontendIp.command('remove [resource-group] [gateway-name] [name]')
    .description($('Remove a frontend ip configuration from an Application Gateway'))
    .usage('[options] <resource-group> <gateway-name> <name>')
    .option('-g, --resource-group <resource-group>', $('the name of the resource group'))
    .option('-w, --gateway-name <gateway-name>', $('the name of the Application Gateway'))
    .option('-n, --name <name>', $('the name of the frontend IP configuration'))
    .option('-q, --quiet', $('quiet mode, do not ask for delete confirmation'))
    .option('-s, --subscription <subscription>', $('the subscription identifier'))
    .execute(function (resourceGroup, gatewayName, name, options, _) {
      resourceGroup = cli.interaction.promptIfNotGiven($('Resource group name: '), resourceGroup, _);
      gatewayName = cli.interaction.promptIfNotGiven($('Application Gateway name: '), gatewayName, _);
      name = cli.interaction.promptIfNotGiven($('Frontend IP name: '), name, _);

      var networkManagementClient = getNetworkResourceProviderClient(options);
      var appGateway = new AppGateway(cli, networkManagementClient);
      appGateway.removeFrontendIp(resourceGroup, gatewayName, name, options, _);
    });

  var appGatewayFrontendPort = appGateway.category('frontend-port')
    .description('Commands to manage Application Gateway frontend port');

  appGatewayFrontendPort.command('add [resource-group] [gateway-name] [name]')
    .description($('Add a frontend port to an Application Gateway'))
    .usage('[options] <resource-group> <gateway-name> <name>')
    .option('-g, --resource-group <resource-group>', $('the name of the resource group'))
    .option('-n, --gateway-name <gateway-name>', $('the name of the Application Gateway'))
    .option('-p, --name <name>', $('the name of the frontend port'))
    .option('-o, --port <port>', util.format($('the port, valid range is'),
      utils.toRange(constants.appGateway.settings.port)))
    .option('-s, --subscription <subscription>', $('the subscription identifier'))
    .execute(function (resourceGroup, gatewayName, name, options, _) {
      resourceGroup = cli.interaction.promptIfNotGiven($('Resource group name: '), resourceGroup, _);
      gatewayName = cli.interaction.promptIfNotGiven($('Application Gateway name: '), gatewayName, _);
      name = cli.interaction.promptIfNotGiven($('Frontend port name: '), name, _);
      options.port = cli.interaction.promptIfNotGiven($('Frontend port: '), options.port, _);

      var networkResourceProviderClient = getNetworkResourceProviderClient(options);
      var appGateway = new AppGateway(cli, networkResourceProviderClient);
      appGateway.addFrontendPort(resourceGroup, gatewayName, name, options, _);
    });

  appGatewayFrontendPort.command('remove [resource-group] [gateway-name] [name]')
    .description($('Remove a frontend port from an Application Gateway'))
    .usage('[options] <resource-group> <gateway-name> <name>')
    .option('-g, --resource-group <resource-group>', $('the name of the resource group'))
    .option('-n, --gateway-name <gateway-name>', $('the name of the Application Gateway'))
    .option('-p, --name <name>', $('the name of the frontend port'))
    .option('-q, --quiet', $('quiet mode, do not ask for delete confirmation'))
    .option('-s, --subscription <subscription>', $('the subscription identifier'))
    .execute(function (resourceGroup, gatewayName, name, options, _) {
      resourceGroup = cli.interaction.promptIfNotGiven($('Resource group name: '), resourceGroup, _);
      gatewayName = cli.interaction.promptIfNotGiven($('Application Gateway name: '), gatewayName, _);
      name = cli.interaction.promptIfNotGiven($('Frontend port name: '), name, _);

      var networkResourceProviderClient = getNetworkResourceProviderClient(options);
      var appGateway = new AppGateway(cli, networkResourceProviderClient);
      appGateway.removeFrontendPort(resourceGroup, gatewayName, name, options, _);
    });

  var appGatewayAddressPool = appGateway.category('address-pool')
    .description($('Commands to manage Application Gateway backend address pool'));

  appGatewayAddressPool.command('add [resource-group] [gateway-name] [name]')
    .description($('Add a backend address pool to an Application Gateway'))
    .usage('[options] <resource-group> <gateway-name> <name>')
    .option('-g, --resource-group <resource-group>', $('the name of the resource group'))
    .option('-n, --gateway-name <gateway-name>', $('the name of the Application Gateway'))
    .option('-p, --name <name>', $('the name of the backend address pool'))
    .option('-r, --servers <servers>', $('comma separated list of IP addresses or DNS names' +
      '\n     corresponding to backend servers'))
    .option('-s, --subscription <subscription>', $('the subscription identifier'))
    .execute(function (resourceGroup, gatewayName, name, options, _) {
      resourceGroup = cli.interaction.promptIfNotGiven($('Resource group name: '), resourceGroup, _);
      gatewayName = cli.interaction.promptIfNotGiven($('Application Gateway name: '), gatewayName, _);
      name = cli.interaction.promptIfNotGiven($('Backend address pool name: '), name, _);
      options.servers = cli.interaction.promptIfNotGiven($('List of IP addresses or DNS names: '), options.servers, _);

      var networkResourceProviderClient = getNetworkResourceProviderClient(options);
      var appGateway = new AppGateway(cli, networkResourceProviderClient);
      appGateway.addBackendAddressPool(resourceGroup, gatewayName, name, options, _);
    });

  appGatewayAddressPool.command('remove [resource-group] [gateway-name] [name]')
    .description($('Remove a backend address pool from an Application Gateway'))
    .usage('[options] <resource-group> <gateway-name> <name>')
    .option('-g, --resource-group <resource-group>', $('the name of the resource group'))
    .option('-n, --gateway-name <gateway-name>', $('the name of the Application Gateway'))
    .option('-p, --name <name>', $('the name of the backend address pool'))
    .option('-q, --quiet', $('quiet mode, do not ask for unregister confirmation'))
    .option('-s, --subscription <subscription>', $('the subscription identifier'))
    .execute(function (resourceGroup, gatewayName, name, options, _) {
      resourceGroup = cli.interaction.promptIfNotGiven($('Resource group name: '), resourceGroup, _);
      gatewayName = cli.interaction.promptIfNotGiven($('Application Gateway name: '), gatewayName, _);
      name = cli.interaction.promptIfNotGiven($('Backend address pool name: '), name, _);

      var networkResourceProviderClient = getNetworkResourceProviderClient(options);
      var appGateway = new AppGateway(cli, networkResourceProviderClient);
      appGateway.removeBackendAddressPool(resourceGroup, gatewayName, name, options, _);
    });

  var appGatewayHttpListener = appGateway.category('http-listener')
    .description('Commands to manage Application Gateway http listener');

  appGatewayHttpListener.command('add [resource-group] [gateway-name] [name]')
    .description($('Add an http listener to an Application Gateway'))
    .usage('[options] <resource-group> <gateway-name> <name>')
    .option('-w, --gateway-name <gateway-name>', $('the name of the Application Gateway'))
    .option('-n, --name <name>', $('the name of the HTTP listener'))
    .option('-i, --frontend-ip-name <frontend-ip-name>', $('the name of an existing frontend ip configuration'))
    .option('-p, --frontend-port-name <frontend-port-name>', $('the name of an existing frontend port'))
    .option('-t, --protocol <protocol>', util.format($('the protocol, supported values are \[%s\]'), constants.appGateway.httpListener.protocol))
    .option('-c, --ssl-cert <ssl-cert>', $('the name of an existing SSL certificate, this parameter is required when --protocol is Https'))
    .option('-s, --subscription <subscription>', $('the subscription identifier'))
    .execute(function (resourceGroup, gatewayName, name, frontendPortName, options, _) {
      resourceGroup = cli.interaction.promptIfNotGiven($('Resource group name: '), resourceGroup, _);
      gatewayName = cli.interaction.promptIfNotGiven($('Application Gateway name: '), gatewayName, _);
      name = cli.interaction.promptIfNotGiven($('The HTTP listener name: '), name, _);
      options.frontendIpName = cli.interaction.promptIfNotGiven($('Fronetend Ip Configuration name: '), options.frontendIpName, _);
      options.frontendPortName = cli.interaction.promptIfNotGiven($('Fronetend Port name: '), options.frontendPortName, _);

      var networkResourceProviderClient = getNetworkResourceProviderClient(options);
      var appGateway = new AppGateway(cli, networkResourceProviderClient);
      appGateway.addHttpListener(resourceGroup, gatewayName, name, options, _);
    });

  appGatewayHttpListener.command('remove [resource-group] [gateway-name] [name]')
    .description($('Remove an http listener from an Application Gateway'))
    .usage('[options] <resource-group> <gateway-name> <name>')
    .option('-w, --gateway-name <gateway-name>', $('the name of the Application Gateway'))
    .option('-n, --name <name>', $('the name of the HTTP listener'))
    .option('-q, --quiet', $('quiet mode, do not ask for delete confirmation'))
    .option('-s, --subscription <subscription>', $('the subscription identifier'))
    .execute(function (resourceGroup, gatewayName, name, options, _) {
      resourceGroup = cli.interaction.promptIfNotGiven($('Resource group name: '), resourceGroup, _);
      gatewayName = cli.interaction.promptIfNotGiven($('Application Gateway name: '), gatewayName, _);
      name = cli.interaction.promptIfNotGiven($('Frontend port name: '), name, _);

      var networkResourceProviderClient = getNetworkResourceProviderClient(options);
      var appGateway = new AppGateway(cli, networkResourceProviderClient);
      appGateway.removeHttpListener(resourceGroup, gatewayName, name, options, _);
    });

  var appGatewayHttpSettings = appGateway.category('http-settings')
    .description($('Commands to manage Application Gateway http settings'));

  appGatewayHttpSettings.command('add [resource-group] [gateway-name] [name]')
    .description($('Add a backend address pool to an Application Gateway'))
    .usage('[options] <resource-group> <gateway-name> <name>')
    .option('-g, --resource-group <resource-group>', $('the name of the resource group'))
    .option('-n, --gateway-name <gateway-name>', $('the name of the Application Gateway'))
    .option('-b, --name <name>', $('the name of the HTTP settings'))
    .option('-p, --protocol <protocol>', util.format($('the protocol, valid value is [%s]'),
      constants.appGateway.settings.protocol))
    .option('-o, --port <port>', util.format($('the port, valid range is'),
      utils.toRange(constants.appGateway.settings.port)))
    .option('-c, --cookie-based-affinity <cookie-based-affinity>', util.format($('Enable or disable cookie based affinity, valid values are' +
      '\n     [%s],' +
      '\n     default value is [%s]'), constants.appGateway.settings.affinity, constants.appGateway.settings.affinity[0]))
    .option('-s, --subscription <subscription>', $('the subscription identifier'))
    .execute(function (resourceGroup, gatewayName, name, options, _) {
      resourceGroup = cli.interaction.promptIfNotGiven($('Resource group name: '), resourceGroup, _);
      gatewayName = cli.interaction.promptIfNotGiven($('Application Gateway name: '), gatewayName, _);
      name = cli.interaction.promptIfNotGiven($('Http settings name: '), name, _);
      options.port = cli.interaction.promptIfNotGiven($('Port: '), options.port, _);

      var networkResourceProviderClient = getNetworkResourceProviderClient(options);
      var appGateway = new AppGateway(cli, networkResourceProviderClient);
      appGateway.addHttpSettings(resourceGroup, gatewayName, name, options, _);
    });

  appGatewayHttpSettings.command('remove [resource-group] [gateway-name] [name]')
    .description($('Remove a backend address pool to an Application Gateway'))
    .usage('[options] <resource-group> <gateway-name> <name>')
    .option('-g, --resource-group <resource-group>', $('the name of the resource group'))
    .option('-n, --gateway-name <gateway-name>', $('the name of the Application Gateway'))
    .option('-b, --name <name>', $('the name of the HTTP settings'))
    .option('-q, --quiet', $('quiet mode, do not ask for unregister confirmation'))
    .option('-s, --subscription <subscription>', $('the subscription identifier'))
    .execute(function (resourceGroup, gatewayName, name, options, _) {
      resourceGroup = cli.interaction.promptIfNotGiven($('Resource group name: '), resourceGroup, _);
      gatewayName = cli.interaction.promptIfNotGiven($('Application Gateway name: '), gatewayName, _);
      name = cli.interaction.promptIfNotGiven($('Http settings name: '), name, _);

      var networkResourceProviderClient = getNetworkResourceProviderClient(options);
      var appGateway = new AppGateway(cli, networkResourceProviderClient);
      appGateway.removeHttpSettings(resourceGroup, gatewayName, name, options, _);
    });

  var appGatewayRoutingRule = appGateway.category('rule')
    .description('Commands to manage Application Gateway request routing rule');

  appGatewayRoutingRule.command('add [resource-group] [gateway-name] [name]')
    .description($('Add request routing rule to Application Gateway'))
    .usage('[options] <resource-group> <gateway-name> <name>')
    .option('-g, --resource-group <resource-group>', $('the name of the resource group'))
    .option('-w, --gateway-name <gateway-name>', $('the name of the Application Gateway'))
    .option('-n, --name <name>', $('the name of the request routing rule'))
    .option('-i, --http-settings <http-settings>', $('the name of an existing backend HTTP settings'))
    .option('-l, --http-listener <http-listener>', $('the name of an existing HTTP listener'))
    .option('-p, --address-pool <address-pool>', $('the name of an existing backend address pool'))
    .option('-t, --type <type>', $('the type, default is "Basic"'))
    .option('-s, --subscription <subscription>', $('the subscription identifier'))
    .execute(function (resourceGroup, gatewayName, name, options, _) {
      resourceGroup = cli.interaction.promptIfNotGiven($('Resource group name: '), resourceGroup, _);
      gatewayName = cli.interaction.promptIfNotGiven($('Application Gateway name: '), gatewayName, _);
      name = cli.interaction.promptIfNotGiven($('Request routing rule name: '), name, _);
      options.httpSettings = cli.interaction.promptIfNotGiven($('HTTP settings name: '), options.httpSettings, _);
      options.httpListener = cli.interaction.promptIfNotGiven($('HTTP listener name: '), options.httpListener, _);
      options.addressPool = cli.interaction.promptIfNotGiven($('The address pool name: '), options.addressPool, _);

      var networkResourceProviderClient = getNetworkResourceProviderClient(options);
      var appGateway = new AppGateway(cli, networkResourceProviderClient);
      appGateway.addRequestRoutingRule(resourceGroup, gatewayName, name, options, _);
    });

  appGatewayRoutingRule.command('remove [resource-group] [gateway-name] [name]')
    .description($('Remove a request routing rule from an Application Gateway'))
    .usage('[options] <resource-group> <gateway-name> <name>')
    .option('-g, --resource-group <resource-group>', $('the name of the resource group'))
    .option('-w, --gateway-name <gateway-name>', $('the name of the Application Gateway'))
    .option('-n, --name <name>', $('the name of the load balancing rule'))
    .option('-q, --quiet', $('quiet mode, do not ask for delete confirmation'))
    .option('-s, --subscription <subscription>', $('the subscription identifier'))
    .execute(function (resourceGroup, gatewayName, name, options, _) {
      resourceGroup = cli.interaction.promptIfNotGiven($('Resource group name: '), resourceGroup, _);
      gatewayName = cli.interaction.promptIfNotGiven($('Application Gateway name: '), gatewayName, _);
      name = cli.interaction.promptIfNotGiven($('Request routing rule name: '), name, _);

      var networkResourceProviderClient = getNetworkResourceProviderClient(options);
      var appGateway = new AppGateway(cli, networkResourceProviderClient);
      appGateway.removeRequestRoutingRule(resourceGroup, gatewayName, name, options, _);
=======
  var expressRoute = network.category('express-route')
    .description($('Commands to manage express routes'));

  expressRoute.command('create [resource-group] [name] [location] [service-provider-name] [peering-location]')
    .description($('Create express route circuit'))
    .usage('[options] <resource-group> <name> <location>')
    .option('-g, --resource-group <resource-group>', $('the name of the resource group'))
    .option('-n, --name <name>', $('the name of the express route circuit'))
    .option('-l, --location <location>', $('the location'))
    .option('-p, --service-provider-name <service-provider-name>', $('the service provider name'))
    .option('-i, --peering-location <peering-location>', $('the service provider peering location'))
    .option('-b, --bandwidth-in-mbps <bandwidth-in-mbps>', $('the bandwidth in Mbps'))
    .option('-e, --sku-tier <sku-tier>', $('the sku tier'))
    .option('-f, --sku-family <sku-family>', $('the sku family'))
    .option('-t, --tags <tags>', $('the tags set on express route.' +
    '\n   Can be multiple, in the format of "name=value".' +
    '\n   Name is required and value is optional.' +
    '\n   For example, -t tag1=value1;tag2'))
    .option('-s, --subscription <subscription>', $('the subscription identifier'))
    .execute(function (resourceGroup, name, location, serviceProviderName, peeringLocation, options, _) {
      resourceGroup = cli.interaction.promptIfNotGiven($('Resource group name: '), resourceGroup, _);
      name = cli.interaction.promptIfNotGiven($('Express route name: '), name, _);
      location = cli.interaction.promptIfNotGiven($('Location: '), location, _);
      options.serviceProviderName = cli.interaction.promptIfNotGiven($('Service provider name: '), serviceProviderName, _);
      options.peeringLocation = cli.interaction.promptIfNotGiven($('Peering location: '), peeringLocation, _);

      var networkResourceProviderClient = getNetworkResourceProviderClient(options);
      var expressRoute = new ExpressRoute(cli, networkResourceProviderClient);
      expressRoute.create(resourceGroup, name, location, options, _);
    });

  expressRoute.command('set [resource-group] [name]')
    .description($('Set an express route circuit'))
    .usage('[options] <resource-group> <name>')
    .option('-g, --resource-group <resource-group>', $('the name of the resource group'))
    .option('-n, --name <name>', $('the name of the express route circuit'))
    .option('-b, --bandwidth-in-mbps <bandwidth-in-mbps>', $('the bandwidth in Mbps'))
    .option('-e, --sku-tier <sku-tier>', $('the sku tier'))
    .option('-f, --sku-family <sku-family>', $('the sku family'))
    .option('-t, --tags <tags>', $('the tags set on express route.' +
    '\n   Can be multiple, in the format of "name=value".' +
    '\n   Name is required and value is optional.' +
    '\n   For example, -t tag1=value1;tag2'))
    .option('--no-tags', $('remove all existing tags'))
    .option('-s, --subscription <subscription>', $('the subscription identifier'))
    .execute(function (resourceGroup, name, options, _) {
      resourceGroup = cli.interaction.promptIfNotGiven($('Resource group name: '), resourceGroup, _);
      name = cli.interaction.promptIfNotGiven($('Express route name: '), name, _);

      var networkResourceProviderClient = getNetworkResourceProviderClient(options);
      var expressRoute = new ExpressRoute(cli, networkResourceProviderClient);
      expressRoute.set(resourceGroup, name, options, _);
    });

  expressRoute.command('list [resource-group]')
    .description($('Get all express route circuits'))
    .usage('[options] <resource-group>')
    .option('-g, --resource-group <resource-group>', $('the name of the resource group'))
    .option('-s, --subscription <subscription>', $('the subscription identifier'))
    .execute(function (resourceGroup, options, _) {
      resourceGroup = cli.interaction.promptIfNotGiven($('Resource group name: '), resourceGroup, _);

      var networkResourceProviderClient = getNetworkResourceProviderClient(options);
      var expressRoute = new ExpressRoute(cli, networkResourceProviderClient);
      expressRoute.list(resourceGroup, options, _);
    });

  expressRoute.command('show [resource-group] [name]')
    .description($('Create express route circuit'))
    .usage('[options] <resource-group> <name>')
    .option('-g, --resource-group <resource-group>', $('the name of the resource group'))
    .option('-n, --name <name>', $('the name of the express route circuit'))
    .option('-s, --subscription <subscription>', $('the subscription identifier'))
    .execute(function (resourceGroup, name, location, options, _) {
      resourceGroup = cli.interaction.promptIfNotGiven($('Resource group name: '), resourceGroup, _);
      name = cli.interaction.promptIfNotGiven($('Express route name: '), name, _);

      var networkResourceProviderClient = getNetworkResourceProviderClient(options);
      var expressRoute = new ExpressRoute(cli, networkResourceProviderClient);
      expressRoute.show(resourceGroup, name, options, _);
    });

  expressRoute.command('delete [resource-group] [name]')
    .description($('Delete an express route circuit'))
    .usage('[options] <resource-group> <name>')
    .option('-g, --resource-group <resource-group>', $('the name of the resource group'))
    .option('-n, --name <name>', $('the name of the express route circuit'))
    .option('-q, --quiet', $('quiet mode, do not ask for delete confirmation'))
    .option('-s, --subscription <subscription>', $('the subscription identifier'))
    .execute(function (resourceGroup, name, options, _) {
      resourceGroup = cli.interaction.promptIfNotGiven($('Resource group name: '), resourceGroup, _);
      name = cli.interaction.promptIfNotGiven($('Express route name: '), name, _);

      var networkResourceProviderClient = getNetworkResourceProviderClient(options);
      var expressRoute = new ExpressRoute(cli, networkResourceProviderClient);
      expressRoute.delete(resourceGroup, name, options, _);
    });

  var expressRouteProvider = expressRoute.category('provider')
    .description($('Commands to manage express route service providers'));

  expressRouteProvider.command('list')
    .description($('List express route service providers'))
    .usage('[options]')
    .option('-s, --subscription <subscription>', $('the subscription identifier'))
    .execute(function (options, _) {
      var networkResourceProviderClient = getNetworkResourceProviderClient(options);
      var expressRoute = new ExpressRoute(cli, networkResourceProviderClient);
      expressRoute.listProviders(options, _);
>>>>>>> 9b65bcca
    });

  function getServiceClients(options) {
    return {
      computeManagementClient: getComputeManagementClient(options),
      networkResourceProviderClient: getNetworkResourceProviderClient(options),
      trafficManagerProviderClient: getTrafficManagementClient(options)
    };
  }

  function getNetworkResourceProviderClient(options) {
    var subscription = profile.current.getSubscription(options.subscription);
    return utils.createNetworkResourceProviderClient(subscription);
  }

  function getComputeManagementClient(options) {
    var subscription = profile.current.getSubscription(options.subscription);
    return utils.createComputeResourceProviderClient(subscription);
  }

  function getTrafficManagementClient(options) {
    var subscription = profile.current.getSubscription(options.subscription);
    return utils.createTrafficManagerResourceProviderClient(subscription);
  }

  function getDnsManagementClient(options) {
    var subscription = profile.current.getSubscription(options.subscription);
    return utils.createDnsResourceProviderClient(subscription);
  }
};<|MERGE_RESOLUTION|>--- conflicted
+++ resolved
@@ -2180,7 +2180,6 @@
       vnetGateway.delete(resourceGroup, name, options, _);
     });
 
-<<<<<<< HEAD
   var appGateway = network.category('application-gateway')
     .description($('Commands to manage Application gateways'));
 
@@ -2663,7 +2662,8 @@
       var networkResourceProviderClient = getNetworkResourceProviderClient(options);
       var appGateway = new AppGateway(cli, networkResourceProviderClient);
       appGateway.removeRequestRoutingRule(resourceGroup, gatewayName, name, options, _);
-=======
+    });
+
   var expressRoute = network.category('express-route')
     .description($('Commands to manage express routes'));
 
@@ -2773,7 +2773,6 @@
       var networkResourceProviderClient = getNetworkResourceProviderClient(options);
       var expressRoute = new ExpressRoute(cli, networkResourceProviderClient);
       expressRoute.listProviders(options, _);
->>>>>>> 9b65bcca
     });
 
   function getServiceClients(options) {
