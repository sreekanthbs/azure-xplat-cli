--- conflicted
+++ resolved
@@ -173,12 +173,8 @@
     activeDirectoryResourceId: 'https://management.core.chinacloudapi.cn/',
     activeDirectoryGraphResourceId: 'https://graph.windows.net/',
     activeDirectoryGraphApiVersion: '2013-04-05',
-<<<<<<< HEAD
+    storageEndpointSuffix: '.core.chinacloudapi.cn',
     keyVaultDnsSuffix: '.vault.azure.cn'
-=======
-    storageEndpointSuffix: '.core.chinacloudapi.cn',
-    keyVaultDnsSuffix: '.vault.chinacloudapi.cn'
->>>>>>> 05f58843
   })
 ];
 
